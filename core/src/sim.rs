//! Simulation utilities and data serialization for strapdown inertial navigation.
//!
//! This module provides tools for simulating and evaluating strapdown inertial navigation systems.
//! It is primarily designed to work with data produced from the [Sensor Logger](https://www.tszheichoi.com/sensorlogger)
//! app, as such it makes assumptions about the data format and structure that that corresponds to
//! how that app records data. 
//!
//! ## Data Formats
//!
//! The module supports both CSV and netCDF formats for input and output data:
//! 
//! - **CSV format**: Human-readable text format, suitable for quick inspection and editing
//! - **netCDF format**: Binary format optimized for large datasets, better for archival and data interchange
//!
//! Data is represented by the `TestDataRecord` struct (sensor measurements) and `NavigationResult` struct
//! (navigation solutions). Both structs support serialization to/from CSV and netCDF formats.
//!
//! ### Example: Working with netCDF files
//!
//! ```no_run
//! use strapdown::sim::{TestDataRecord, NavigationResult};
//!
//! // Read test data from netCDF file
//! let test_data = TestDataRecord::from_netcdf("input_data.nc")
//!     .expect("Failed to read input data");
//!
//! // ... perform navigation simulation ...
//!
//! // Write navigation results to netCDF file
//! # let nav_results: Vec<NavigationResult> = vec![];
//! NavigationResult::to_netcdf(&nav_results, "output_results.nc")
//!     .expect("Failed to write navigation results");
//! ```
//!
//! ## Simulation Functions
//!
//! This module also provides basic functionality for analyzing canonical strapdown inertial navigation
//! systems via the `dead_reckoning` and `closed_loop` functions. The `closed_loop` function in particular
//! can also be used to simulate various types of GNSS-denied scenarios, such as intermittent, degraded,
//! or intermittent and degraded GNSS via the measurement models provided in this module. You can install
//! the programs that execute this generic simulation by installing the binary via `cargo install strapdown-rs`.
use core::f64;
use log::{debug, info, warn};
use std::fmt::{Debug, Display};
use std::io::{self, Read, Write};
use std::path::Path;

use anyhow::{Result, bail};
use chrono::{DateTime, Duration, Utc};
use nalgebra::{DMatrix, DVector, Vector3};
use serde::{Deserialize, Deserializer, Serialize};

#[cfg(feature = "clap")]
use clap::{Args, ValueEnum};

use crate::NavigationFilter;
use crate::earth::METERS_TO_DEGREES;
use crate::kalman::{InitialState, UnscentedKalmanFilter};
use crate::messages::{Event, EventStream, GnssFaultModel, GnssScheduler};

use crate::{IMUData, StrapdownState, forward};
use health::HealthMonitor;

// Re-export HealthLimits for easier access in tests and external users
pub use health::HealthLimits;

pub const DEFAULT_PROCESS_NOISE: [f64; 15] = [
    // Default process noise if not provided
    1e-6, // position noise 1e-6
    1e-6, // position noise 1e-6
    1e-4, // altitude noise
    1e-3, // velocity north noise
    1e-3, // velocity east noise
    1e-3, // velocity down noise
    1e-5, // roll noise
    1e-5, // pitch noise
    1e-5, // yaw noise
    1e-6, // acc bias x noise
    1e-6, // acc bias y noise
    1e-6, // acc bias z noise
    1e-8, // gyro bias x noise
    1e-8, // gyro bias y noise
    1e-8, // gyro bias z noise
];

fn de_f64_nan<'de, D>(deserializer: D) -> Result<f64, D::Error>
where
    D: Deserializer<'de>,
{
    // Read whatever the CSV cell was as an Option<String>.
    // Missing field -> None; present but empty -> Some(""), etc.
    let opt = Option::<String>::deserialize(deserializer)?;
    match opt {
        None => Ok(f64::NAN),
        Some(s) => {
            let t = s.trim();
            if t.is_empty() || t.eq_ignore_ascii_case("nan") || t.eq_ignore_ascii_case("null") {
                return Ok(f64::NAN);
            }
            t.parse::<f64>().map_err(serde::de::Error::custom)
        }
    }
}
/// Struct representing a single row of test data from the CSV file.
///
/// Fields correspond to columns in the CSV, with appropriate renaming for Rust style.
/// This struct is setup to capture the data recorded from the [Sensor Logger](https://www.tszheichoi.com/sensorlogger) app.
/// Primarily, this represents IMU data as (relative to the device) and GPS data.
#[derive(Debug, Default, Deserialize, Serialize, Clone)]
pub struct TestDataRecord {
    /// Date-time string: YYYY-MM-DD hh:mm:ss+UTCTZ
    //#[serde(with = "ts_seconds")]
    pub time: DateTime<Utc>,
    /// accuracy of the bearing (magnetic heading) in degrees
    #[serde(rename = "bearingAccuracy", deserialize_with = "de_f64_nan")]
    pub bearing_accuracy: f64,
    /// accuracy of the speed in m/s
    #[serde(rename = "speedAccuracy", deserialize_with = "de_f64_nan")]
    pub speed_accuracy: f64,
    /// accuracy of the altitude in meters
    #[serde(rename = "verticalAccuracy", deserialize_with = "de_f64_nan")]
    pub vertical_accuracy: f64,
    /// accuracy of the horizontal position in meters
    #[serde(rename = "horizontalAccuracy", deserialize_with = "de_f64_nan")]
    pub horizontal_accuracy: f64,
    /// Speed in m/s
    #[serde(deserialize_with = "de_f64_nan")]
    pub speed: f64,
    /// Bearing in degrees
    #[serde(deserialize_with = "de_f64_nan")]
    pub bearing: f64,
    /// Altitude in meters
    #[serde(deserialize_with = "de_f64_nan")]
    pub altitude: f64,
    /// Longitude in degrees
    #[serde(deserialize_with = "de_f64_nan")]
    pub longitude: f64,
    /// Latitude in degrees
    #[serde(deserialize_with = "de_f64_nan")]
    pub latitude: f64,
    /// Quaternion component representing the rotation around the z-axis
    #[serde(deserialize_with = "de_f64_nan")]
    pub qz: f64,
    /// Quaternion component representing the rotation around the y-axis
    #[serde(deserialize_with = "de_f64_nan")]
    pub qy: f64,
    /// Quaternion component representing the rotation around the x-axis
    #[serde(deserialize_with = "de_f64_nan")]
    pub qx: f64,
    /// Quaternion component representing the rotation around the w-axis
    #[serde(deserialize_with = "de_f64_nan")]
    pub qw: f64,
    /// Roll angle in radians
    #[serde(deserialize_with = "de_f64_nan")]
    pub roll: f64,
    /// Pitch angle in radians
    #[serde(deserialize_with = "de_f64_nan")]
    pub pitch: f64,
    /// Yaw angle in radians
    #[serde(deserialize_with = "de_f64_nan")]
    pub yaw: f64,
    /// Z-acceleration in m/s^2
    #[serde(deserialize_with = "de_f64_nan")]
    pub acc_z: f64,
    /// Y-acceleration in m/s^2
    #[serde(deserialize_with = "de_f64_nan")]
    pub acc_y: f64,
    /// X-acceleration in m/s^2
    #[serde(deserialize_with = "de_f64_nan")]
    pub acc_x: f64,
    /// Rotation rate around the z-axis in radians/s
    #[serde(deserialize_with = "de_f64_nan")]
    pub gyro_z: f64,
    /// Rotation rate around the y-axis in radians/s
    #[serde(deserialize_with = "de_f64_nan")]
    pub gyro_y: f64,
    /// Rotation rate around the x-axis in radians/s
    #[serde(deserialize_with = "de_f64_nan")]
    pub gyro_x: f64,
    /// Magnetic field strength in the z-direction in micro teslas
    #[serde(deserialize_with = "de_f64_nan")]
    pub mag_z: f64,
    /// Magnetic field strength in the y-direction in micro teslas
    #[serde(deserialize_with = "de_f64_nan")]
    pub mag_y: f64,
    /// Magnetic field strength in the x-direction in micro teslas
    #[serde(deserialize_with = "de_f64_nan")]
    pub mag_x: f64,
    /// Change in altitude in meters
    #[serde(rename = "relativeAltitude", deserialize_with = "de_f64_nan")]
    pub relative_altitude: f64,
    /// pressure in millibars
    #[serde(deserialize_with = "de_f64_nan")]
    pub pressure: f64,
    /// Acceleration due to gravity in the z-direction in m/s^2
    #[serde(deserialize_with = "de_f64_nan")]
    pub grav_z: f64,
    /// Acceleration due to gravity in the y-direction in m/s^2
    #[serde(deserialize_with = "de_f64_nan")]
    pub grav_y: f64,
    /// Acceleration due to gravity in the x-direction in m/s^2
    #[serde(deserialize_with = "de_f64_nan")]
    pub grav_x: f64,
}
impl TestDataRecord {
    /// Reads a CSV file and returns a vector of `TestDataRecord` structs.
    ///
    /// # Arguments
    /// * `path` - Path to the CSV file to read.
    ///
    /// # Returns
    /// * `Ok(Vec<TestDataRecord>)` if successful.
    /// * `Err` if the file cannot be read or parsed.
    pub fn from_csv<P: AsRef<std::path::Path>>(
        path: P,
    ) -> Result<Vec<Self>, Box<dyn std::error::Error>> {
        let mut rdr = csv::ReaderBuilder::new()
            .has_headers(true)
            .flexible(true)
            .trim(csv::Trim::All)
            .from_path(path)?;

        let mut records = Vec::new();
        for (i, result) in rdr.deserialize::<Self>().enumerate() {
            match result {
                Ok(r) => records.push(r),
                Err(e) => {
                    // Skip only this row; keep going.
                    warn!("Skipping row {} due to parse error: {e}", i + 1);
                }
            }
        }
        Ok(records)
    }
    /// Writes a vector of TestDataRecord structs to a CSV file.
    ///
    /// # Arguments
    /// * `records` - Vector of TestDataRecord structs to write
    /// * `path` - Path where the CSV file will be saved
    ///
    /// # Returns
    /// * `io::Result<()>` - Ok if successful, Err otherwise
    ///
    /// # Example
    ///
    /// ```
    /// use strapdown::sim::TestDataRecord;
    /// use std::path::Path;
    ///
    /// let record = TestDataRecord {
    ///     time: chrono::Utc::now(),
    ///     bearing_accuracy: 0.1,
    ///     speed_accuracy: 0.1,
    ///     vertical_accuracy: 0.1,
    ///     horizontal_accuracy: 0.1,
    ///     speed: 1.0,
    ///     bearing: 90.0,
    ///     altitude: 100.0,
    ///     longitude: -122.0,
    ///     latitude: 37.0,
    ///     qz: 0.0,
    ///     qy: 0.0,
    ///     qx: 0.0,
    ///     qw: 1.0,
    ///     roll: 0.0,
    ///     pitch: 0.0,
    ///     yaw: 0.0,
    ///     acc_z: 9.81,
    ///     acc_y: 0.0,
    ///     acc_x: 0.0,
    ///     gyro_z: 0.01,
    ///     gyro_y: 0.01,
    ///     gyro_x: 0.01,
    ///     mag_z: 50.0,
    ///     mag_y: -30.0,
    ///     mag_x: -20.0,
    ///     relative_altitude: 0.0,
    ///     pressure: 1013.25,
    ///     grav_z: 9.81,
    ///     grav_y: 0.0,
    ///     grav_x: 0.0,
    /// };
    /// let records = vec![record];
    /// TestDataRecord::to_csv(&records, "data.csv")
    ///    .expect("Failed to write test data to CSV");
    /// // doctest cleanup
    /// std::fs::remove_file("data.csv").unwrap();
    /// ```
    pub fn to_csv<P: AsRef<Path>>(records: &[Self], path: P) -> io::Result<()> {
        let mut writer = csv::Writer::from_path(path)?;
        for record in records {
            writer.serialize(record)?;
        }
        writer.flush()?;
        Ok(())
    }

<<<<<<< HEAD
    /// Writes a vector of TestDataRecord structs to an MCAP file.
    ///
    /// **Note**: This method uses MessagePack encoding. Due to CSV-specific field deserializers  
    /// in TestDataRecord, direct MCAP deserialization may have limitations. For production use,
    /// consider converting to NavigationResult or using CSV format for TestDataRecord.
    ///
    /// # Arguments
    /// * `records` - Vector of TestDataRecord structs to write
    /// * `path` - Path where the MCAP file will be saved
    ///
    /// # Returns
    /// * `io::Result<()>` - Ok if successful, Err otherwise
    pub fn to_mcap<P: AsRef<Path>>(records: &[Self], path: P) -> io::Result<()> {
        use mcap::{Writer, records::MessageHeader, Schema};
        use std::collections::BTreeMap;
        use std::fs::File;
        use std::io::BufWriter;

        let file = File::create(path)?;
        let buf_writer = BufWriter::new(file);
        let mut writer = Writer::new(buf_writer)
            .map_err(|e| io::Error::new(io::ErrorKind::Other, e))?;

        // Add schema for TestDataRecord (using MessagePack encoding)
        let schema_name = "TestDataRecord";
        let schema_encoding = "msgpack";
        let schema_data = b"TestDataRecord struct serialized with MessagePack";
        
        let schema_id = writer.add_schema(schema_name, schema_encoding, schema_data)
            .map_err(|e| io::Error::new(io::ErrorKind::Other, e))?;

        // Add channel for TestDataRecord messages
        let metadata = BTreeMap::new();
        let channel_id = writer.add_channel(schema_id, "sensor_data", "msgpack", &metadata)
            .map_err(|e| io::Error::new(io::ErrorKind::Other, e))?;

        // Write each record as a message
        for (seq, record) in records.iter().enumerate() {
            let data = rmp_serde::to_vec(record)
                .map_err(|e| io::Error::new(io::ErrorKind::InvalidData, e))?;
            
            let timestamp_nanos = record.time.timestamp_nanos_opt()
                .ok_or_else(|| io::Error::new(io::ErrorKind::InvalidData, "Timestamp out of range"))?;
            
            let header = MessageHeader {
                channel_id,
                sequence: seq as u32,
                log_time: timestamp_nanos as u64,
                publish_time: timestamp_nanos as u64,
            };

            writer.write_to_known_channel(&header, &data)
                .map_err(|e| io::Error::new(io::ErrorKind::Other, e))?;
        }

        writer.finish()
            .map_err(|e| io::Error::new(io::ErrorKind::Other, e))?;
        
        Ok(())
    }

    /// Reads an MCAP file and returns a vector of TestDataRecord structs.
    ///
    /// **Note**: Due to CSV-specific field deserializers in TestDataRecord, MCAP deserialization  
    /// may fail. For production use, consider using CSV format for TestDataRecord or convert  
    /// to NavigationResult which fully supports MCAP.
    ///
    /// # Arguments
    /// * `path` - Path to the MCAP file to read.
=======
    /// Writes a vector of TestDataRecord structs to a netCDF file.
    ///
    /// # Arguments
    /// * `records` - Vector of TestDataRecord structs to write
    /// * `path` - Path where the netCDF file will be saved
    ///
    /// # Returns
    /// * `Result<()>` - Ok if successful, Err otherwise
    ///
    /// # Note
    /// The timestamp is stored as seconds since Unix epoch (1970-01-01 00:00:00 UTC).
    /// All f64 fields from TestDataRecord are stored as netCDF double precision variables.
    pub fn to_netcdf<P: AsRef<Path>>(records: &[Self], path: P) -> Result<()> {
        if records.is_empty() {
            bail!("Cannot write empty records to netCDF");
        }

        let n = records.len();
        let mut file = netcdf::create(path)?;

        // Define dimensions
        file.add_dimension("time", n)?;

        // Helper macro to add a variable and write data
        macro_rules! add_and_write {
            ($file:expr, $name:expr, $data:expr) => {{
                let mut var = $file.add_variable::<f64>($name, &["time"])?;
                var.put_values(&$data, ..)?;
            }};
        }

        // Prepare all data arrays first
        let times: Vec<f64> = records.iter().map(|r| r.time.timestamp() as f64).collect();
        let bearing_accuracy: Vec<f64> = records.iter().map(|r| r.bearing_accuracy).collect();
        let speed_accuracy: Vec<f64> = records.iter().map(|r| r.speed_accuracy).collect();
        let vertical_accuracy: Vec<f64> = records.iter().map(|r| r.vertical_accuracy).collect();
        let horizontal_accuracy: Vec<f64> = records.iter().map(|r| r.horizontal_accuracy).collect();
        let speed: Vec<f64> = records.iter().map(|r| r.speed).collect();
        let bearing: Vec<f64> = records.iter().map(|r| r.bearing).collect();
        let altitude: Vec<f64> = records.iter().map(|r| r.altitude).collect();
        let longitude: Vec<f64> = records.iter().map(|r| r.longitude).collect();
        let latitude: Vec<f64> = records.iter().map(|r| r.latitude).collect();
        let qz: Vec<f64> = records.iter().map(|r| r.qz).collect();
        let qy: Vec<f64> = records.iter().map(|r| r.qy).collect();
        let qx: Vec<f64> = records.iter().map(|r| r.qx).collect();
        let qw: Vec<f64> = records.iter().map(|r| r.qw).collect();
        let roll: Vec<f64> = records.iter().map(|r| r.roll).collect();
        let pitch: Vec<f64> = records.iter().map(|r| r.pitch).collect();
        let yaw: Vec<f64> = records.iter().map(|r| r.yaw).collect();
        let acc_z: Vec<f64> = records.iter().map(|r| r.acc_z).collect();
        let acc_y: Vec<f64> = records.iter().map(|r| r.acc_y).collect();
        let acc_x: Vec<f64> = records.iter().map(|r| r.acc_x).collect();
        let gyro_z: Vec<f64> = records.iter().map(|r| r.gyro_z).collect();
        let gyro_y: Vec<f64> = records.iter().map(|r| r.gyro_y).collect();
        let gyro_x: Vec<f64> = records.iter().map(|r| r.gyro_x).collect();
        let mag_z: Vec<f64> = records.iter().map(|r| r.mag_z).collect();
        let mag_y: Vec<f64> = records.iter().map(|r| r.mag_y).collect();
        let mag_x: Vec<f64> = records.iter().map(|r| r.mag_x).collect();
        let relative_altitude: Vec<f64> = records.iter().map(|r| r.relative_altitude).collect();
        let pressure: Vec<f64> = records.iter().map(|r| r.pressure).collect();
        let grav_z: Vec<f64> = records.iter().map(|r| r.grav_z).collect();
        let grav_y: Vec<f64> = records.iter().map(|r| r.grav_y).collect();
        let grav_x: Vec<f64> = records.iter().map(|r| r.grav_x).collect();

        // Add variables and write data
        add_and_write!(file, "time", times);
        add_and_write!(file, "bearingAccuracy", bearing_accuracy);
        add_and_write!(file, "speedAccuracy", speed_accuracy);
        add_and_write!(file, "verticalAccuracy", vertical_accuracy);
        add_and_write!(file, "horizontalAccuracy", horizontal_accuracy);
        add_and_write!(file, "speed", speed);
        add_and_write!(file, "bearing", bearing);
        add_and_write!(file, "altitude", altitude);
        add_and_write!(file, "longitude", longitude);
        add_and_write!(file, "latitude", latitude);
        add_and_write!(file, "qz", qz);
        add_and_write!(file, "qy", qy);
        add_and_write!(file, "qx", qx);
        add_and_write!(file, "qw", qw);
        add_and_write!(file, "roll", roll);
        add_and_write!(file, "pitch", pitch);
        add_and_write!(file, "yaw", yaw);
        add_and_write!(file, "acc_z", acc_z);
        add_and_write!(file, "acc_y", acc_y);
        add_and_write!(file, "acc_x", acc_x);
        add_and_write!(file, "gyro_z", gyro_z);
        add_and_write!(file, "gyro_y", gyro_y);
        add_and_write!(file, "gyro_x", gyro_x);
        add_and_write!(file, "mag_z", mag_z);
        add_and_write!(file, "mag_y", mag_y);
        add_and_write!(file, "mag_x", mag_x);
        add_and_write!(file, "relativeAltitude", relative_altitude);
        add_and_write!(file, "pressure", pressure);
        add_and_write!(file, "grav_z", grav_z);
        add_and_write!(file, "grav_y", grav_y);
        add_and_write!(file, "grav_x", grav_x);

        Ok(())
    }

    /// Reads a netCDF file and returns a vector of `TestDataRecord` structs.
    ///
    /// # Arguments
    /// * `path` - Path to the netCDF file to read.
>>>>>>> 1641cef1
    ///
    /// # Returns
    /// * `Ok(Vec<TestDataRecord>)` if successful.
    /// * `Err` if the file cannot be read or parsed.
<<<<<<< HEAD
    pub fn from_mcap<P: AsRef<Path>>(path: P) -> Result<Vec<Self>, Box<dyn std::error::Error>> {
        use mcap::MessageStream;
        use std::fs::File;

        let file = File::open(path)?;
        
        // Memory-map the file for efficient reading
        let mapped = unsafe { memmap2::Mmap::map(&file)? };
        
        let message_stream = MessageStream::new(&mapped)?;
        let mut records = Vec::new();

        for message_result in message_stream {
            let message = message_result?;
            let record: Self = rmp_serde::from_slice(&message.data)?;
            records.push(record);
=======
    pub fn from_netcdf<P: AsRef<Path>>(path: P) -> Result<Vec<Self>> {
        let file = netcdf::open(path)?;

        // Read time variable
        let time_var = file.variable("time").ok_or_else(|| anyhow::anyhow!("Variable 'time' not found"))?;
        let times: Vec<f64> = time_var.get_values(..)?;

        // Helper macro to read a variable
        macro_rules! read_var {
            ($name:expr) => {{
                let var = file.variable($name).ok_or_else(|| anyhow::anyhow!("Variable '{}' not found", $name))?;
                var.get_values::<f64, _>(..).unwrap_or_else(|_| {
                    warn!("Failed to read variable '{}', using NaN", $name);
                    vec![f64::NAN; times.len()]
                })
            }};
        }

        // Read all variables
        let bearing_accuracy = read_var!("bearingAccuracy");
        let speed_accuracy = read_var!("speedAccuracy");
        let vertical_accuracy = read_var!("verticalAccuracy");
        let horizontal_accuracy = read_var!("horizontalAccuracy");
        let speed = read_var!("speed");
        let bearing = read_var!("bearing");
        let altitude = read_var!("altitude");
        let longitude = read_var!("longitude");
        let latitude = read_var!("latitude");
        let qz = read_var!("qz");
        let qy = read_var!("qy");
        let qx = read_var!("qx");
        let qw = read_var!("qw");
        let roll = read_var!("roll");
        let pitch = read_var!("pitch");
        let yaw = read_var!("yaw");
        let acc_z = read_var!("acc_z");
        let acc_y = read_var!("acc_y");
        let acc_x = read_var!("acc_x");
        let gyro_z = read_var!("gyro_z");
        let gyro_y = read_var!("gyro_y");
        let gyro_x = read_var!("gyro_x");
        let mag_z = read_var!("mag_z");
        let mag_y = read_var!("mag_y");
        let mag_x = read_var!("mag_x");
        let relative_altitude = read_var!("relativeAltitude");
        let pressure = read_var!("pressure");
        let grav_z = read_var!("grav_z");
        let grav_y = read_var!("grav_y");
        let grav_x = read_var!("grav_x");

        // Build records
        let mut records = Vec::with_capacity(times.len());
        for i in 0..times.len() {
            records.push(TestDataRecord {
                time: DateTime::from_timestamp(times[i].round() as i64, 0)
                    .unwrap_or_else(|| DateTime::from_timestamp(0, 0).unwrap()),
                bearing_accuracy: bearing_accuracy[i],
                speed_accuracy: speed_accuracy[i],
                vertical_accuracy: vertical_accuracy[i],
                horizontal_accuracy: horizontal_accuracy[i],
                speed: speed[i],
                bearing: bearing[i],
                altitude: altitude[i],
                longitude: longitude[i],
                latitude: latitude[i],
                qz: qz[i],
                qy: qy[i],
                qx: qx[i],
                qw: qw[i],
                roll: roll[i],
                pitch: pitch[i],
                yaw: yaw[i],
                acc_z: acc_z[i],
                acc_y: acc_y[i],
                acc_x: acc_x[i],
                gyro_z: gyro_z[i],
                gyro_y: gyro_y[i],
                gyro_x: gyro_x[i],
                mag_z: mag_z[i],
                mag_y: mag_y[i],
                mag_x: mag_x[i],
                relative_altitude: relative_altitude[i],
                pressure: pressure[i],
                grav_z: grav_z[i],
                grav_y: grav_y[i],
                grav_x: grav_x[i],
            });
>>>>>>> 1641cef1
        }

        Ok(records)
    }
}
impl Display for TestDataRecord {
    fn fmt(&self, f: &mut std::fmt::Formatter<'_>) -> std::fmt::Result {
        write!(
            f,
            "TestDataRecord(time: {}, latitude: {}, longitude: {}, altitude: {}, speed: {}, bearing: {})",
            self.time, self.latitude, self.longitude, self.altitude, self.speed, self.bearing
        )
    }
}
// ==== Helper structs for navigation simulations ====
/// Struct representing the covariance diagonal of a navigation solution in NED coordinates.
#[derive(Clone, Debug, Deserialize, Serialize)]
pub struct NEDCovariance {
    pub latitude_cov: f64,
    pub longitude_cov: f64,
    pub altitude_cov: f64,
    pub velocity_n_cov: f64,
    pub velocity_e_cov: f64,
    pub velocity_v_cov: f64,
    pub roll_cov: f64,
    pub pitch_cov: f64,
    pub yaw_cov: f64,
    pub acc_bias_x_cov: f64,
    pub acc_bias_y_cov: f64,
    pub acc_bias_z_cov: f64,
    pub gyro_bias_x_cov: f64,
    pub gyro_bias_y_cov: f64,
    pub gyro_bias_z_cov: f64,
}
/// Generic result struct for navigation simulations.
///
/// This structure contains a single row of position, velocity, and attitude vectors
/// representing the navigation solution at a specific timestamp, along with the covariance diagonal,
/// input IMU measurements, and derived geophysical values.
///
/// It can be used across different types of navigation simulations such as dead reckoning,
/// Kalman filtering, or any other navigation algorithm.
#[derive(Clone, Debug, Serialize, Deserialize)]
pub struct NavigationResult {
    /// Timestamp corresponding to the state
    pub timestamp: DateTime<Utc>,
    // ---- Navigation solution states ----
    /// Latitude in radians
    pub latitude: f64,
    /// Longitude in radians
    pub longitude: f64,
    /// Altitude in meters
    pub altitude: f64,
    /// Northward velocity in m/s
    pub velocity_north: f64,
    /// Eastward velocity in m/s
    pub velocity_east: f64,
    /// Vertical velocity in m/s
    pub velocity_vertical: f64,
    /// Roll angle in radians
    pub roll: f64,
    /// Pitch angle in radians
    pub pitch: f64,
    /// Yaw angle in radians
    pub yaw: f64,
    /// IMU accelerometer x-axis bias in m/s^2
    pub acc_bias_x: f64,
    /// IMU accelerometer y-axis bias in m/s^2
    pub acc_bias_y: f64,
    /// IMU accelerometer z-axis bias in m/s^2
    pub acc_bias_z: f64,
    /// IMU gyroscope x-axis bias in radians/s
    pub gyro_bias_x: f64,
    /// IMU gyroscope y-axis bias in radians/s
    pub gyro_bias_y: f64,
    /// IMU gyroscope z-axis bias in radians/s
    pub gyro_bias_z: f64,
    // ---- Covariance values for the navigation solution ----
    /// Latitude covariance
    pub latitude_cov: f64,
    /// Longitude covariance
    pub longitude_cov: f64,
    /// Altitude covariance
    pub altitude_cov: f64,
    /// Northward velocity covariance
    pub velocity_n_cov: f64,
    /// Eastward velocity covariance
    pub velocity_e_cov: f64,
    /// Vertical velocity covariance
    pub velocity_v_cov: f64,
    /// Roll covariance
    pub roll_cov: f64,
    /// Pitch covariance
    pub pitch_cov: f64,
    /// Yaw covariance
    pub yaw_cov: f64,
    /// Accelerometer x-axis bias covariance
    pub acc_bias_x_cov: f64,
    /// Accelerometer y-axis bias covariance
    pub acc_bias_y_cov: f64,
    /// Accelerometer z-axis bias covariance
    pub acc_bias_z_cov: f64,
    /// Gyroscope x-axis bias covariance
    pub gyro_bias_x_cov: f64,
    /// Gyroscope y-axis bias covariance
    pub gyro_bias_y_cov: f64,
    /// Gyroscope z-axis bias covariance
    pub gyro_bias_z_cov: f64,
}
impl Default for NavigationResult {
    fn default() -> Self {
        NavigationResult {
            timestamp: Utc::now(),
            latitude: 0.0,
            longitude: 0.0,
            altitude: 0.0,
            velocity_north: 0.0,
            velocity_east: 0.0,
            velocity_vertical: 0.0,
            roll: 0.0,
            pitch: 0.0,
            yaw: 0.0,
            acc_bias_x: 0.0,
            acc_bias_y: 0.0,
            acc_bias_z: 0.0,
            gyro_bias_x: 0.0,
            gyro_bias_y: 0.0,
            gyro_bias_z: 0.0,
            latitude_cov: 1e-6, // default covariance values
            longitude_cov: 1e-6,
            altitude_cov: 1e-6,
            velocity_n_cov: 1e-6,
            velocity_e_cov: 1e-6,
            velocity_v_cov: 1e-6,
            roll_cov: 1e-6,
            pitch_cov: 1e-6,
            yaw_cov: 1e-6,
            acc_bias_x_cov: 1e-6,
            acc_bias_y_cov: 1e-6,
            acc_bias_z_cov: 1e-6,
            gyro_bias_x_cov: 1e-6,
            gyro_bias_y_cov: 1e-6,
            gyro_bias_z_cov: 1e-6,
        }
    }
}
impl NavigationResult {
    /// Creates a new NavigationResult with default values.
    pub fn new() -> Self {
        NavigationResult::default() // add in validation
    }

    /// Writes the NavigationResult to a CSV file.
    ///
    /// # Arguments
    /// * `records` - Vector of NavigationResult structs to write
    /// * `path` - Path where the CSV file will be saved
    ///
    /// # Returns
    /// * `io::Result<()>` - Ok if successful, Err otherwise
    pub fn to_csv<P: AsRef<Path>>(records: &[Self], path: P) -> io::Result<()> {
        let mut writer = csv::Writer::from_path(path)?;
        for record in records {
            writer.serialize(record)?;
        }
        writer.flush()?;
        Ok(())
    }
    /// Reads a CSV file and returns a vector of NavigationResult structs.
    ///
    /// # Arguments
    /// * `path` - Path to the CSV file to read.
    ///
    /// # Returns
    /// * `Ok(Vec<NavigationResult>)` if successful.
    /// * `Err` if the file cannot be read or parsed.
    pub fn from_csv<P: AsRef<std::path::Path>>(
        path: P,
    ) -> Result<Vec<Self>, Box<dyn std::error::Error>> {
        let mut rdr = csv::Reader::from_path(path)?;
        let mut records = Vec::new();
        for result in rdr.deserialize() {
            let record: Self = result?;
            records.push(record);
        }
        Ok(records)
    }

<<<<<<< HEAD
    /// Writes a vector of NavigationResult structs to an MCAP file.
    ///
    /// # Arguments
    /// * `records` - Vector of NavigationResult structs to write
    /// * `path` - Path where the MCAP file will be saved
    ///
    /// # Returns
    /// * `io::Result<()>` - Ok if successful, Err otherwise
    ///
    /// # Example
    ///
    /// ```no_run
    /// use strapdown::sim::NavigationResult;
    /// use std::path::Path;
    ///
    /// let mut result = NavigationResult::default();
    /// result.latitude = 37.0;
    /// result.longitude = -122.0;
    /// result.altitude = 100.0;
    /// let results = vec![result];
    /// NavigationResult::to_mcap(&results, "results.mcap")
    ///    .expect("Failed to write navigation results to MCAP");
    /// ```
    pub fn to_mcap<P: AsRef<Path>>(records: &[Self], path: P) -> io::Result<()> {
        use mcap::{Writer, records::MessageHeader, Schema};
        use std::collections::BTreeMap;
        use std::fs::File;
        use std::io::BufWriter;

        let file = File::create(path)?;
        let buf_writer = BufWriter::new(file);
        let mut writer = Writer::new(buf_writer)
            .map_err(|e| io::Error::new(io::ErrorKind::Other, e))?;

        // Add schema for NavigationResult (using MessagePack encoding)
        let schema_name = "NavigationResult";
        let schema_encoding = "msgpack";
        let schema_data = b"NavigationResult struct serialized with MessagePack";
        
        let schema_id = writer.add_schema(schema_name, schema_encoding, schema_data)
            .map_err(|e| io::Error::new(io::ErrorKind::Other, e))?;

        // Add channel for NavigationResult messages
        let metadata = BTreeMap::new();
        let channel_id = writer.add_channel(schema_id, "navigation_results", "msgpack", &metadata)
            .map_err(|e| io::Error::new(io::ErrorKind::Other, e))?;

        // Write each record as a message
        for (seq, record) in records.iter().enumerate() {
            let data = rmp_serde::to_vec(record)
                .map_err(|e| io::Error::new(io::ErrorKind::InvalidData, e))?;
            
            let timestamp_nanos = record.timestamp.timestamp_nanos_opt()
                .ok_or_else(|| io::Error::new(io::ErrorKind::InvalidData, "Timestamp out of range"))?;
            
            let header = MessageHeader {
                channel_id,
                sequence: seq as u32,
                log_time: timestamp_nanos as u64,
                publish_time: timestamp_nanos as u64,
            };

            writer.write_to_known_channel(&header, &data)
                .map_err(|e| io::Error::new(io::ErrorKind::Other, e))?;
        }

        writer.finish()
            .map_err(|e| io::Error::new(io::ErrorKind::Other, e))?;
        
        Ok(())
    }

    /// Reads an MCAP file and returns a vector of NavigationResult structs.
    ///
    /// # Arguments
    /// * `path` - Path to the MCAP file to read.
=======
    /// Writes a vector of NavigationResult structs to a netCDF file.
    ///
    /// # Arguments
    /// * `records` - Vector of NavigationResult structs to write
    /// * `path` - Path where the netCDF file will be saved
    ///
    /// # Returns
    /// * `Result<()>` - Ok if successful, Err otherwise
    ///
    /// # Note
    /// The timestamp is stored as seconds since Unix epoch (1970-01-01 00:00:00 UTC).
    /// All f64 fields from NavigationResult are stored as netCDF double precision variables.
    pub fn to_netcdf<P: AsRef<Path>>(records: &[Self], path: P) -> Result<()> {
        if records.is_empty() {
            bail!("Cannot write empty records to netCDF");
        }

        let n = records.len();
        let mut file = netcdf::create(path)?;

        // Define dimensions
        file.add_dimension("time", n)?;

        // Helper macro to add a variable and write data
        macro_rules! add_and_write {
            ($file:expr, $name:expr, $data:expr) => {{
                let mut var = $file.add_variable::<f64>($name, &["time"])?;
                var.put_values(&$data, ..)?;
            }};
        }

        // Prepare all data arrays first
        let times: Vec<f64> = records.iter().map(|r| r.timestamp.timestamp() as f64).collect();
        let latitude: Vec<f64> = records.iter().map(|r| r.latitude).collect();
        let longitude: Vec<f64> = records.iter().map(|r| r.longitude).collect();
        let altitude: Vec<f64> = records.iter().map(|r| r.altitude).collect();
        let velocity_north: Vec<f64> = records.iter().map(|r| r.velocity_north).collect();
        let velocity_east: Vec<f64> = records.iter().map(|r| r.velocity_east).collect();
        let velocity_vertical: Vec<f64> = records.iter().map(|r| r.velocity_vertical).collect();
        let roll: Vec<f64> = records.iter().map(|r| r.roll).collect();
        let pitch: Vec<f64> = records.iter().map(|r| r.pitch).collect();
        let yaw: Vec<f64> = records.iter().map(|r| r.yaw).collect();
        let acc_bias_x: Vec<f64> = records.iter().map(|r| r.acc_bias_x).collect();
        let acc_bias_y: Vec<f64> = records.iter().map(|r| r.acc_bias_y).collect();
        let acc_bias_z: Vec<f64> = records.iter().map(|r| r.acc_bias_z).collect();
        let gyro_bias_x: Vec<f64> = records.iter().map(|r| r.gyro_bias_x).collect();
        let gyro_bias_y: Vec<f64> = records.iter().map(|r| r.gyro_bias_y).collect();
        let gyro_bias_z: Vec<f64> = records.iter().map(|r| r.gyro_bias_z).collect();

        let latitude_cov: Vec<f64> = records.iter().map(|r| r.latitude_cov).collect();
        let longitude_cov: Vec<f64> = records.iter().map(|r| r.longitude_cov).collect();
        let altitude_cov: Vec<f64> = records.iter().map(|r| r.altitude_cov).collect();
        let velocity_n_cov: Vec<f64> = records.iter().map(|r| r.velocity_n_cov).collect();
        let velocity_e_cov: Vec<f64> = records.iter().map(|r| r.velocity_e_cov).collect();
        let velocity_v_cov: Vec<f64> = records.iter().map(|r| r.velocity_v_cov).collect();
        let roll_cov: Vec<f64> = records.iter().map(|r| r.roll_cov).collect();
        let pitch_cov: Vec<f64> = records.iter().map(|r| r.pitch_cov).collect();
        let yaw_cov: Vec<f64> = records.iter().map(|r| r.yaw_cov).collect();
        let acc_bias_x_cov: Vec<f64> = records.iter().map(|r| r.acc_bias_x_cov).collect();
        let acc_bias_y_cov: Vec<f64> = records.iter().map(|r| r.acc_bias_y_cov).collect();
        let acc_bias_z_cov: Vec<f64> = records.iter().map(|r| r.acc_bias_z_cov).collect();
        let gyro_bias_x_cov: Vec<f64> = records.iter().map(|r| r.gyro_bias_x_cov).collect();
        let gyro_bias_y_cov: Vec<f64> = records.iter().map(|r| r.gyro_bias_y_cov).collect();
        let gyro_bias_z_cov: Vec<f64> = records.iter().map(|r| r.gyro_bias_z_cov).collect();

        // Add variables and write data
        add_and_write!(file, "time", times);
        add_and_write!(file, "latitude", latitude);
        add_and_write!(file, "longitude", longitude);
        add_and_write!(file, "altitude", altitude);
        add_and_write!(file, "velocity_north", velocity_north);
        add_and_write!(file, "velocity_east", velocity_east);
        add_and_write!(file, "velocity_vertical", velocity_vertical);
        add_and_write!(file, "roll", roll);
        add_and_write!(file, "pitch", pitch);
        add_and_write!(file, "yaw", yaw);
        add_and_write!(file, "acc_bias_x", acc_bias_x);
        add_and_write!(file, "acc_bias_y", acc_bias_y);
        add_and_write!(file, "acc_bias_z", acc_bias_z);
        add_and_write!(file, "gyro_bias_x", gyro_bias_x);
        add_and_write!(file, "gyro_bias_y", gyro_bias_y);
        add_and_write!(file, "gyro_bias_z", gyro_bias_z);
        add_and_write!(file, "latitude_cov", latitude_cov);
        add_and_write!(file, "longitude_cov", longitude_cov);
        add_and_write!(file, "altitude_cov", altitude_cov);
        add_and_write!(file, "velocity_n_cov", velocity_n_cov);
        add_and_write!(file, "velocity_e_cov", velocity_e_cov);
        add_and_write!(file, "velocity_v_cov", velocity_v_cov);
        add_and_write!(file, "roll_cov", roll_cov);
        add_and_write!(file, "pitch_cov", pitch_cov);
        add_and_write!(file, "yaw_cov", yaw_cov);
        add_and_write!(file, "acc_bias_x_cov", acc_bias_x_cov);
        add_and_write!(file, "acc_bias_y_cov", acc_bias_y_cov);
        add_and_write!(file, "acc_bias_z_cov", acc_bias_z_cov);
        add_and_write!(file, "gyro_bias_x_cov", gyro_bias_x_cov);
        add_and_write!(file, "gyro_bias_y_cov", gyro_bias_y_cov);
        add_and_write!(file, "gyro_bias_z_cov", gyro_bias_z_cov);

        Ok(())
    }

    /// Reads a netCDF file and returns a vector of `NavigationResult` structs.
    ///
    /// # Arguments
    /// * `path` - Path to the netCDF file to read.
>>>>>>> 1641cef1
    ///
    /// # Returns
    /// * `Ok(Vec<NavigationResult>)` if successful.
    /// * `Err` if the file cannot be read or parsed.
<<<<<<< HEAD
    ///
    /// # Example
    ///
    /// ```no_run
    /// use strapdown::sim::NavigationResult;
    /// use std::path::Path;
    ///
    /// let results = NavigationResult::from_mcap("results.mcap")
    ///     .expect("Failed to read navigation results from MCAP");
    /// println!("Read {} navigation results", results.len());
    /// ```
    pub fn from_mcap<P: AsRef<Path>>(path: P) -> Result<Vec<Self>, Box<dyn std::error::Error>> {
        use mcap::MessageStream;
        use std::fs::File;

        let file = File::open(path)?;
        
        // Memory-map the file for efficient reading
        let mapped = unsafe { memmap2::Mmap::map(&file)? };
        
        let message_stream = MessageStream::new(&mapped)?;
        let mut records = Vec::new();

        for message_result in message_stream {
            let message = message_result?;
            let record: Self = rmp_serde::from_slice(&message.data)?;
            records.push(record);
=======
    pub fn from_netcdf<P: AsRef<Path>>(path: P) -> Result<Vec<Self>> {
        let file = netcdf::open(path)?;

        // Read time variable
        let time_var = file.variable("time").ok_or_else(|| anyhow::anyhow!("Variable 'time' not found"))?;
        let times: Vec<f64> = time_var.get_values(..)?;

        // Helper macro to read a variable
        macro_rules! read_var {
            ($name:expr) => {{
                let var = file.variable($name).ok_or_else(|| anyhow::anyhow!("Variable '{}' not found", $name))?;
                var.get_values::<f64, _>(..).unwrap_or_else(|_| {
                    warn!("Failed to read variable '{}', using 0.0 (navigation state) or NaN (IMU measurement)", $name);
                    vec![0.0; times.len()]
                })
            }};
        }

        // Read navigation state variables
        let latitude = read_var!("latitude");
        let longitude = read_var!("longitude");
        let altitude = read_var!("altitude");
        let velocity_north = read_var!("velocity_north");
        let velocity_east = read_var!("velocity_east");
        let velocity_vertical = read_var!("velocity_vertical");
        let roll = read_var!("roll");
        let pitch = read_var!("pitch");
        let yaw = read_var!("yaw");
        let acc_bias_x = read_var!("acc_bias_x");
        let acc_bias_y = read_var!("acc_bias_y");
        let acc_bias_z = read_var!("acc_bias_z");
        let gyro_bias_x = read_var!("gyro_bias_x");
        let gyro_bias_y = read_var!("gyro_bias_y");
        let gyro_bias_z = read_var!("gyro_bias_z");

        // Read covariance variables
        let latitude_cov = read_var!("latitude_cov");
        let longitude_cov = read_var!("longitude_cov");
        let altitude_cov = read_var!("altitude_cov");
        let velocity_n_cov = read_var!("velocity_n_cov");
        let velocity_e_cov = read_var!("velocity_e_cov");
        let velocity_v_cov = read_var!("velocity_v_cov");
        let roll_cov = read_var!("roll_cov");
        let pitch_cov = read_var!("pitch_cov");
        let yaw_cov = read_var!("yaw_cov");
        let acc_bias_x_cov = read_var!("acc_bias_x_cov");
        let acc_bias_y_cov = read_var!("acc_bias_y_cov");
        let acc_bias_z_cov = read_var!("acc_bias_z_cov");
        let gyro_bias_x_cov = read_var!("gyro_bias_x_cov");
        let gyro_bias_y_cov = read_var!("gyro_bias_y_cov");
        let gyro_bias_z_cov = read_var!("gyro_bias_z_cov");

        // Build records
        let mut records = Vec::with_capacity(times.len());
        for i in 0..times.len() {
            records.push(NavigationResult {
                timestamp: DateTime::from_timestamp(times[i].round() as i64, 0)
                    .unwrap_or_else(|| DateTime::from_timestamp(0, 0).unwrap()),
                latitude: latitude[i],
                longitude: longitude[i],
                altitude: altitude[i],
                velocity_north: velocity_north[i],
                velocity_east: velocity_east[i],
                velocity_vertical: velocity_vertical[i],
                roll: roll[i],
                pitch: pitch[i],
                yaw: yaw[i],
                acc_bias_x: acc_bias_x[i],
                acc_bias_y: acc_bias_y[i],
                acc_bias_z: acc_bias_z[i],
                gyro_bias_x: gyro_bias_x[i],
                gyro_bias_y: gyro_bias_y[i],
                gyro_bias_z: gyro_bias_z[i],
                latitude_cov: latitude_cov[i],
                longitude_cov: longitude_cov[i],
                altitude_cov: altitude_cov[i],
                velocity_n_cov: velocity_n_cov[i],
                velocity_e_cov: velocity_e_cov[i],
                velocity_v_cov: velocity_v_cov[i],
                roll_cov: roll_cov[i],
                pitch_cov: pitch_cov[i],
                yaw_cov: yaw_cov[i],
                acc_bias_x_cov: acc_bias_x_cov[i],
                acc_bias_y_cov: acc_bias_y_cov[i],
                acc_bias_z_cov: acc_bias_z_cov[i],
                gyro_bias_x_cov: gyro_bias_x_cov[i],
                gyro_bias_y_cov: gyro_bias_y_cov[i],
                gyro_bias_z_cov: gyro_bias_z_cov[i],
            });
>>>>>>> 1641cef1
        }

        Ok(records)
    }
}
/// Convert DVectors containing the navigation state mean and covariance into a NavigationResult
/// struct.
///
/// This implementation is useful for converting the output of a Kalman filter or UKF into a
/// NavigationResult, which can then be used for further processing or analysis.
///
/// # Arguments
/// - `timestamp`: The timestamp of the navigation solution.
/// - `state`: A DVector containing the navigation state mean.
/// - `covariance`: A DMatrix containing the covariance of the state.
/// - `imu_data`: An IMUData struct containing the IMU measurements.
/// - `mag_x`, `mag_y`, `mag_z`: Magnetic field strength in micro teslas.
/// - `pressure`: Pressure in millibars.
/// - `freeair`: Free-air gravity anomaly in mGal.
///
/// # Returns
/// A NavigationResult struct containing the navigation solution.
impl From<(&DateTime<Utc>, &DVector<f64>, &DMatrix<f64>)> for NavigationResult {
    fn from(
        (timestamp, state, covariance): (&DateTime<Utc>, &DVector<f64>, &DMatrix<f64>),
    ) -> Self {
        assert!(
            state.len() == 15,
            "State vector must have 15 elements; got {}",
            state.len()
        );
        assert!(
            covariance.nrows() == 15 && covariance.ncols() == 15,
            "Covariance matrix must be 15x15"
        );
        let covariance = DVector::from_vec(covariance.diagonal().iter().copied().collect());
        // let wmm_date: Date = Date::from_calendar_date(
        //     timestamp.year(),
        //     Month::try_from(timestamp.month() as u8).unwrap(),
        //     timestamp.day() as u8,
        // )
        // .expect("Invalid date for world magnetic model");
        // let magnetic_field = GeomagneticField::new(
        //     Length::new::<meter>(state[2] as f32),
        //     Angle::new::<radian>(state[0] as f32),
        //     Angle::new::<radian>(state[1] as f32),
        //     wmm_date,
        // );
        NavigationResult {
            timestamp: *timestamp,
            latitude: state[0].to_degrees(),
            longitude: state[1].to_degrees(),
            altitude: state[2],
            velocity_north: state[3],
            velocity_east: state[4],
            velocity_vertical: state[5],
            roll: state[6],
            pitch: state[7],
            yaw: state[8],
            acc_bias_x: state[9],
            acc_bias_y: state[10],
            acc_bias_z: state[11],
            gyro_bias_x: state[12],
            gyro_bias_y: state[13],
            gyro_bias_z: state[14],
            latitude_cov: covariance[0],
            longitude_cov: covariance[1],
            altitude_cov: covariance[2],
            velocity_n_cov: covariance[3],
            velocity_e_cov: covariance[4],
            velocity_v_cov: covariance[5],
            roll_cov: covariance[6],
            pitch_cov: covariance[7],
            yaw_cov: covariance[8],
            acc_bias_x_cov: covariance[9],
            acc_bias_y_cov: covariance[10],
            acc_bias_z_cov: covariance[11],
            gyro_bias_x_cov: covariance[12],
            gyro_bias_y_cov: covariance[13],
            gyro_bias_z_cov: covariance[14],
        }
    }
}
/// Convert NED UKF to NavigationResult.
///
/// This implementation is useful for converting the output of a UKF into a
/// NavigationResult, which can then be used for further processing or analysis.
///
/// # Arguments
/// - `timestamp`: The timestamp of the navigation solution.
/// - `ukf`: A reference to the UKF instance containing the navigation state mean and covariance.
/// - `imu_data`: An IMUData struct containing the IMU measurements.
/// - `magnetic_vector`: Magnetic field strength measurement in micro teslas (body frame x, y, z).
/// - `pressure`: Pressure in millibars.
///
/// # Returns
/// A NavigationResult struct containing the navigation solution.
impl From<(&DateTime<Utc>, &UnscentedKalmanFilter)> for NavigationResult {
    fn from((timestamp, ukf): (&DateTime<Utc>, &UnscentedKalmanFilter)) -> Self {
        let state = &ukf.get_estimate();
        let covariance = ukf.get_certainty();
        NavigationResult {
            timestamp: *timestamp,
            latitude: state[0].to_degrees(),
            longitude: state[1].to_degrees(),
            altitude: state[2],
            velocity_north: state[3],
            velocity_east: state[4],
            velocity_vertical: state[5],
            roll: state[6],
            pitch: state[7],
            yaw: state[8],
            acc_bias_x: state[9],
            acc_bias_y: state[10],
            acc_bias_z: state[11],
            gyro_bias_x: state[12],
            gyro_bias_y: state[13],
            gyro_bias_z: state[14],
            latitude_cov: covariance[(0, 0)],
            longitude_cov: covariance[(1, 1)],
            altitude_cov: covariance[(2, 2)],
            velocity_n_cov: covariance[(3, 3)],
            velocity_e_cov: covariance[(4, 4)],
            velocity_v_cov: covariance[(5, 5)],
            roll_cov: covariance[(6, 6)],
            pitch_cov: covariance[(7, 7)],
            yaw_cov: covariance[(8, 8)],
            acc_bias_x_cov: covariance[(9, 9)],
            acc_bias_y_cov: covariance[(10, 10)],
            acc_bias_z_cov: covariance[(11, 11)],
            gyro_bias_x_cov: covariance[(12, 12)],
            gyro_bias_y_cov: covariance[(13, 13)],
            gyro_bias_z_cov: covariance[(14, 14)],
        }
    }
}

impl From<(&DateTime<Utc>, &crate::kalman::ExtendedKalmanFilter)> for NavigationResult {
    fn from((timestamp, ekf): (&DateTime<Utc>, &crate::kalman::ExtendedKalmanFilter)) -> Self {
        let state = &ekf.get_estimate();
        let covariance = ekf.get_certainty();
        NavigationResult {
            timestamp: *timestamp,
            latitude: state[0].to_degrees(),
            longitude: state[1].to_degrees(),
            altitude: state[2],
            velocity_north: state[3],
            velocity_east: state[4],
            velocity_vertical: state[5],
            roll: state[6],
            pitch: state[7],
            yaw: state[8],
            acc_bias_x: if state.len() > 9 { state[9] } else { 0.0 },
            acc_bias_y: if state.len() > 10 { state[10] } else { 0.0 },
            acc_bias_z: if state.len() > 11 { state[11] } else { 0.0 },
            gyro_bias_x: if state.len() > 12 { state[12] } else { 0.0 },
            gyro_bias_y: if state.len() > 13 { state[13] } else { 0.0 },
            gyro_bias_z: if state.len() > 14 { state[14] } else { 0.0 },
            latitude_cov: covariance[(0, 0)],
            longitude_cov: covariance[(1, 1)],
            altitude_cov: covariance[(2, 2)],
            velocity_n_cov: covariance[(3, 3)],
            velocity_e_cov: covariance[(4, 4)],
            velocity_v_cov: covariance[(5, 5)],
            roll_cov: covariance[(6, 6)],
            pitch_cov: covariance[(7, 7)],
            yaw_cov: covariance[(8, 8)],
            acc_bias_x_cov: if covariance.nrows() > 9 {
                covariance[(9, 9)]
            } else {
                0.0
            },
            acc_bias_y_cov: if covariance.nrows() > 10 {
                covariance[(10, 10)]
            } else {
                0.0
            },
            acc_bias_z_cov: if covariance.nrows() > 11 {
                covariance[(11, 11)]
            } else {
                0.0
            },
            gyro_bias_x_cov: if covariance.nrows() > 12 {
                covariance[(12, 12)]
            } else {
                0.0
            },
            gyro_bias_y_cov: if covariance.nrows() > 13 {
                covariance[(13, 13)]
            } else {
                0.0
            },
            gyro_bias_z_cov: if covariance.nrows() > 14 {
                covariance[(14, 14)]
            } else {
                0.0
            },
        }
    }
}

/// Convert StrapdownState to NavigationResult.
///
/// This implementation is useful for converting the output of a StrapdownState into a
/// NavigationResult, which can then be used for further processing or analysis.
///
/// # Arguments
/// - `timestamp`: The timestamp of the navigation solution.
/// - `state`: A reference to the StrapdownState instance containing the navigation state.
///
/// # Returns
/// A NavigationResult struct containing the navigation solution.
impl From<(&DateTime<Utc>, &StrapdownState)> for NavigationResult {
    fn from((timestamp, state): (&DateTime<Utc>, &StrapdownState)) -> Self {
        //let wmm_date: Date = Date::from_calendar_date(
        //    timestamp.year(),
        //    Month::try_from(timestamp.month() as u8).unwrap(),
        //    timestamp.day() as u8,
        //)
        //.expect("Invalid date for world magnetic model");
        //let magnetic_field = GeomagneticField::new(
        //    Length::new::<meter>(state.altitude as f32),
        //    Angle::new::<radian>(state.latitude as f32),
        //    Angle::new::<radian>(state.longitude as f32),
        //    wmm_date,
        //);
        NavigationResult {
            timestamp: *timestamp,
            latitude: state.latitude.to_degrees(),
            longitude: state.longitude.to_degrees(),
            altitude: state.altitude,
            velocity_north: state.velocity_north,
            velocity_east: state.velocity_east,
            velocity_vertical: state.velocity_vertical,
            roll: state.attitude.euler_angles().0,
            pitch: state.attitude.euler_angles().1,
            yaw: state.attitude.euler_angles().2,
            acc_bias_x: 0.0, // StrapdownState does not store biases
            acc_bias_y: 0.0,
            acc_bias_z: 0.0,
            gyro_bias_x: 0.0,
            gyro_bias_y: 0.0,
            gyro_bias_z: 0.0,
            latitude_cov: f64::NAN, // default covariance values
            longitude_cov: f64::NAN,
            altitude_cov: f64::NAN,
            velocity_n_cov: f64::NAN,
            velocity_e_cov: f64::NAN,
            velocity_v_cov: f64::NAN,
            roll_cov: f64::NAN,
            pitch_cov: f64::NAN,
            yaw_cov: f64::NAN,
            acc_bias_x_cov: f64::NAN,
            acc_bias_y_cov: f64::NAN,
            acc_bias_z_cov: f64::NAN,
            gyro_bias_x_cov: f64::NAN,
            gyro_bias_y_cov: f64::NAN,
            gyro_bias_z_cov: f64::NAN,
        }
    }
}

impl NavigationResult {
    /// Create NavigationResult from particle filter state
    ///
    /// Creates a navigation result from a 9-element state vector (position, velocity, attitude)
    /// and covariance matrix produced by particle filter averaging. Since particle filters don't
    /// estimate IMU biases, those fields are set to zero.
    ///
    /// # Arguments
    /// * `timestamp` - Timestamp for this navigation solution
    /// * `mean` - 9-element state vector [lat, lon, alt, vn, ve, vd, roll, pitch, yaw] in radians/meters
    /// * `cov` - 9x9 covariance matrix
    pub fn from_particle_filter(
        timestamp: &DateTime<Utc>,
        mean: &DVector<f64>,
        cov: &DMatrix<f64>,
    ) -> Self {
        assert_eq!(mean.len(), 9, "Particle filter state must have 9 elements");
        assert_eq!(
            cov.shape(),
            (9, 9),
            "Particle filter covariance must be 9x9"
        );

        NavigationResult {
            timestamp: *timestamp,
            latitude: mean[0].to_degrees(),
            longitude: mean[1].to_degrees(),
            altitude: mean[2],
            velocity_north: mean[3],
            velocity_east: mean[4],
            velocity_vertical: mean[5],
            roll: mean[6],
            pitch: mean[7],
            yaw: mean[8],
            acc_bias_x: 0.0, // Particle filter doesn't estimate biases
            acc_bias_y: 0.0,
            acc_bias_z: 0.0,
            gyro_bias_x: 0.0,
            gyro_bias_y: 0.0,
            gyro_bias_z: 0.0,
            latitude_cov: cov[(0, 0)],
            longitude_cov: cov[(1, 1)],
            altitude_cov: cov[(2, 2)],
            velocity_n_cov: cov[(3, 3)],
            velocity_e_cov: cov[(4, 4)],
            velocity_v_cov: cov[(5, 5)],
            roll_cov: cov[(6, 6)],
            pitch_cov: cov[(7, 7)],
            yaw_cov: cov[(8, 8)],
            acc_bias_x_cov: f64::NAN,
            acc_bias_y_cov: f64::NAN,
            acc_bias_z_cov: f64::NAN,
            gyro_bias_x_cov: f64::NAN,
            gyro_bias_y_cov: f64::NAN,
            gyro_bias_z_cov: f64::NAN,
        }
    }
}

/// Run dead reckoning or "open-loop" simulation using test data.
///
/// This function processes a sequence of sensor records through a StrapdownState, using
/// the "forward" method to propagate the state based on IMU measurements. It initializes
/// the StrapdownState with position, velocity, and attitude from the first record, and
/// then applies the IMU measurements from subsequent records. It does not record the
/// errors or confidence values, as this is a simple dead reckoning simulation and in testing
/// these values would be used as a baseline for comparison. Keep in mind that this toolbox
/// is designed for the local level frame of reference and the forward mechanization is typically
/// only valid at lower latitude (e.g. < 60 degrees) and at low altitudes (e.g. < 1000m). With
/// that, remember that dead reckoning is subject to drift and errors accumulate over time relative
/// to the quality of the IMU data. Poor quality IMU data (e.g. MEMS grade IMUs) will lead to
/// significant drift very quickly which may cause this function to produce unrealistic results,
/// hang, or crash.
///
/// # Arguments
/// * `records` - Vector of test data records containing IMU measurements and other sensor data
///
/// # Returns
/// * `Vec<NavigationResult>` containing the sequence of StrapdownState instances over time,
///   along with timestamps and time differences.
pub fn dead_reckoning(records: &[TestDataRecord]) -> Vec<NavigationResult> {
    if records.is_empty() {
        return Vec::new();
    }
    // Initialize the result vector
    let mut results = Vec::with_capacity(records.len());
    // Initialize the StrapdownState with the first record
    let first_record = &records[0];
    let attitude = nalgebra::Rotation3::from_euler_angles(
        first_record.roll,
        first_record.pitch,
        first_record.yaw,
    );
    let mut state = StrapdownState {
        latitude: first_record.latitude.to_radians(),
        longitude: first_record.longitude.to_radians(),
        altitude: first_record.altitude,
        velocity_north: first_record.speed * first_record.bearing.cos(),
        velocity_east: first_record.speed * first_record.bearing.sin(),
        velocity_vertical: 0.0, // initial velocities
        attitude,
        is_enu: true,
    };
    // Store the initial state and metadata
    results.push(NavigationResult::from((&first_record.time, &state)));
    let mut previous_time = records[0].time;
    // Process each subsequent record
    for record in records.iter().skip(1) {
        // Try to calculate time difference from timestamps, default to 1 second if parsing fails
        let current_time = record.time;
        let dt = (current_time - previous_time).as_seconds_f64();
        // Create IMU data from the record
        let imu_data = IMUData {
            accel: Vector3::new(record.acc_x, record.acc_y, record.acc_z),
            gyro: Vector3::new(record.gyro_x, record.gyro_y, record.gyro_z),
        };
        forward(&mut state, imu_data, dt);
        results.push(NavigationResult::from((&current_time, &state)));
        previous_time = record.time;
    }
    results
}
/// Generic closed-loop simulation runner for any NavigationFilter
///
/// This function implements the core simulation loop for navigation filter architectures.
/// It iterates through the event stream, performs prediction and update steps, checks health limits,
/// and records navigation results. While generic, this is really only intended for Kalman-filter
/// family navigation filters because particle filter style navigation filters have the additional
/// step of resampling. For particle filter type filters, use [run_closed_loop_pf] instead.
///
/// # Arguments
/// * `filter` - Mutable reference to a type implementing NavigationFilter
/// * `stream` - Event stream containing IMU and measurement events
/// * `health_limits` - Optional health limits for monitoring
///
/// # Returns
/// * `Vec<NavigationResult>` - A vector of navigation results
pub fn run_closed_loop<F: NavigationFilter>(
    filter: &mut F,
    stream: EventStream,
    health_limits: Option<HealthLimits>,
) -> anyhow::Result<Vec<NavigationResult>> {
    let start_time = stream.start_time;
    let mut results: Vec<NavigationResult> = Vec::with_capacity(stream.events.len());
    let total = stream.events.len();
    let mut last_ts: Option<DateTime<Utc>> = None;
    let mut monitor = HealthMonitor::new(health_limits.unwrap_or_default());

    info!(
        "Starting closed-loop navigation filter with {} events",
        total
    );

    for (i, event) in stream.events.into_iter().enumerate() {
        // Print detailed progress every 100 iterations or at key milestones
        if i % 10 == 0 || i == total {
            let mean = filter.get_estimate();
            let cov = filter.get_certainty();

            // Extract position and covariance diagonal
            let lat = mean[0].to_degrees();
            let lon = mean[1].to_degrees();
            let alt = mean[2];

            // Get position uncertainty (diagonal elements)
            let pos_std_lat = cov[(0, 0)].sqrt().to_degrees();
            let pos_std_lon = cov[(1, 1)].sqrt().to_degrees();
            let pos_std_alt = cov[(2, 2)].sqrt();

            // Compute RMS of position covariance
            let pos_rms = (pos_std_lat.powi(2) + pos_std_lon.powi(2) + pos_std_alt.powi(2)).sqrt();

            print!(
                "\r[{:.1}%] Event {}/{} | Pos: ({:.6}°, {:.6}°, {:.1}m) | σ: ({:.2e}°, {:.2e}°, {:.2}m) | RMS: {:.2e}",
                (i as f64 / total as f64) * 100.0,
                i,
                total,
                lat,
                lon,
                alt,
                pos_std_lat,
                pos_std_lon,
                pos_std_alt,
                pos_rms
            );
            use std::io::Write;
            std::io::stdout().flush().ok();
        }

        // Compute wall-clock time for this event
        let elapsed_s = match &event {
            Event::Imu { elapsed_s, .. } => *elapsed_s,
            Event::Measurement { elapsed_s, .. } => *elapsed_s,
        };
        let ts = start_time + Duration::milliseconds((elapsed_s * 1000.0).round() as i64);

        // Apply event
        match event {
            Event::Imu { dt_s, imu, .. } => {
                filter.predict(&imu, dt_s);
                let mean = filter.get_estimate();
                let cov = filter.get_certainty();
                if let Err(e) = monitor.check(mean.as_slice(), &cov, None) {
                    log::error!("Health fail after propagate at {} (#{i}): {e}", ts);
                    bail!(e);
                }
            }
            Event::Measurement { meas, .. } => {
                filter.update(meas.as_ref());
                let mean = filter.get_estimate();
                let cov = filter.get_certainty();
                if let Err(e) = monitor.check(mean.as_slice(), &cov, None) {
                    log::error!("Health fail after measurement update at {} (#{i}): {e}", ts);
                    bail!(e);
                }
            }
        }

        // If timestamp changed, or it's the last event, record the previous state
        if Some(ts) != last_ts {
            if let Some(prev_ts) = last_ts {
                let mean = filter.get_estimate();
                let cov = filter.get_certainty();
                results.push(NavigationResult::from((&prev_ts, &mean, &cov)));
                debug!("Filter state at {}: {:?}", ts, mean);
            }
            last_ts = Some(ts);
        }

        // If this is the last event, also push
        if i == total - 1 {
            let mean = filter.get_estimate();
            let cov = filter.get_certainty();
            debug!("Filter state at {}: {:?}", ts, mean);
            results.push(NavigationResult::from((&ts, &mean, &cov)));
        }
    }
    println!(); // Print newline after progress indicator
    debug!("Closed-loop simulation complete");
    Ok(results)
}
/// Print the Unscented Kalman Filter state and covariance for debugging purposes.
pub fn print_ukf(ukf: &UnscentedKalmanFilter, record: &TestDataRecord) {
    debug!(
        "UKF position: ({:.4}, {:.4}, {:.4})  |  Covariance: {:.4e}, {:.4e}, {:.4}  |  Error: {:.4e}, {:.4e}, {:.4}",
        ukf.get_estimate()[0].to_degrees(),
        ukf.get_estimate()[1].to_degrees(),
        ukf.get_estimate()[2],
        ukf.get_certainty()[(0, 0)],
        ukf.get_certainty()[(1, 1)],
        ukf.get_certainty()[(2, 2)],
        ukf.get_estimate()[0].to_degrees() - record.latitude,
        ukf.get_estimate()[1].to_degrees() - record.longitude,
        ukf.get_estimate()[2] - record.altitude
    );
    debug!(
        "UKF velocity: ({:.4}, {:.4}, {:.4})  | Covariance: {:.4}, {:.4}, {:.4}  | Error: {:.4}, {:.4}, {:.4}",
        ukf.get_estimate()[3],
        ukf.get_estimate()[4],
        ukf.get_estimate()[5],
        ukf.get_certainty()[(3, 3)],
        ukf.get_certainty()[(4, 4)],
        ukf.get_certainty()[(5, 5)],
        ukf.get_estimate()[3] - record.speed * record.bearing.cos(),
        ukf.get_estimate()[4] - record.speed * record.bearing.sin(),
        ukf.get_estimate()[5] - 0.0 // Assuming no vertical velocity
    );
    debug!(
        "UKF attitude: ({:.4}, {:.4}, {:.4})  | Covariance: {:.4}, {:.4}, {:.4}  | Error: {:.4}, {:.4}, {:.4}",
        ukf.get_estimate()[6],
        ukf.get_estimate()[7],
        ukf.get_estimate()[8],
        ukf.get_certainty()[(6, 6)],
        ukf.get_certainty()[(7, 7)],
        ukf.get_certainty()[(8, 8)],
        ukf.get_estimate()[6] - record.roll,
        ukf.get_estimate()[7] - record.pitch,
        ukf.get_estimate()[8] - record.yaw
    );
    debug!(
        "UKF accel biases: ({:.4}, {:.4}, {:.4})  | Covariance: {:.4e}, {:.4e}, {:.4e}",
        ukf.get_estimate()[9],
        ukf.get_estimate()[10],
        ukf.get_estimate()[11],
        ukf.get_certainty()[(9, 9)],
        ukf.get_certainty()[(10, 10)],
        ukf.get_certainty()[(11, 11)]
    );
    debug!(
        "UKF gyro biases: ({:.4}, {:.4}, {:.4})  | Covariance: {:.4e}, {:.4e}, {:.4e}",
        ukf.get_estimate()[12],
        ukf.get_estimate()[13],
        ukf.get_estimate()[14],
        ukf.get_certainty()[(12, 12)],
        ukf.get_certainty()[(13, 13)],
        ukf.get_certainty()[(14, 14)]
    );
}
/// Helper function to initialize a UKF for closed-loop mode.
///
/// This function sets up the Unscented Kalman Filter (UKF) with initial pose, attitude covariance, and IMU biases based on
/// the provided `TestDataRecord`. It initializes the UKF with position, velocity, attitude, and covariance matrices.
/// Optional parameters for attitude covariance and IMU biases can be provided to customize the filter's initial state.
///
/// # Arguments
///
/// * `initial_pose` - A `TestDataRecord` containing the initial pose information.
/// * `attitude_covariance` - Optional vector of f64 representing the initial attitude covariance (default is a small value).
/// * `imu_biases` - Optional vector of f64 representing the initial IMU biases (default is a small value).
/// * `other_states` - Optional vector of f64 for any additional states (not used in the canonical UKF, but can be useful for custom implementations).
///
/// # Returns
///
/// * `UKF` - An instance of the Unscented Kalman Filter initialized with the provided parameters.
pub fn initialize_ukf(
    initial_pose: TestDataRecord,
    attitude_covariance: Option<Vec<f64>>,
    imu_biases: Option<Vec<f64>>,
    imu_biases_covariance: Option<Vec<f64>>,
    other_states: Option<Vec<f64>>,
    other_states_covariance: Option<Vec<f64>>,
    process_noise_diagonal: Option<Vec<f64>>,
) -> UnscentedKalmanFilter {
    let initial_state = InitialState {
        latitude: initial_pose.latitude,
        longitude: initial_pose.longitude,
        altitude: initial_pose.altitude,
        northward_velocity: initial_pose.speed * initial_pose.bearing.cos(),
        eastward_velocity: initial_pose.speed * initial_pose.bearing.sin(),
        vertical_velocity: 0.0, // Assuming no initial vertical velocity for simplicity
        roll: if initial_pose.roll.is_nan() {
            0.0
        } else {
            initial_pose.roll
        },
        pitch: if initial_pose.pitch.is_nan() {
            0.0
        } else {
            initial_pose.pitch
        },
        yaw: if initial_pose.yaw.is_nan() {
            0.0
        } else {
            initial_pose.yaw
        },
        in_degrees: true,
        is_enu: true,
    };
    let process_noise_diagonal = match process_noise_diagonal {
        Some(pn) => pn,
        None => DEFAULT_PROCESS_NOISE.to_vec(),
    };
    // Covariance parameters
    let position_accuracy = initial_pose.horizontal_accuracy; //.sqrt();
    let mut covariance_diagonal = vec![
        (position_accuracy * METERS_TO_DEGREES).powf(2.0),
        (position_accuracy * METERS_TO_DEGREES).powf(2.0),
        initial_pose.vertical_accuracy.powf(2.0),
        initial_pose.speed_accuracy.powf(2.0),
        initial_pose.speed_accuracy.powf(2.0),
        initial_pose.speed_accuracy.powf(2.0),
    ];
    // extend the covariance diagonal if attitude covariance is provided
    match attitude_covariance {
        Some(att_cov) => covariance_diagonal.extend(att_cov),
        None => covariance_diagonal.extend(vec![1e-9; 3]), // Default values if not provided
    }
    // extend the covariance diagonal if imu biases are provided
    let imu_biases = match imu_biases {
        Some(imu_biases) => {
            covariance_diagonal.extend(match imu_biases_covariance {
                Some(imu_cov) => imu_cov,
                None => vec![1e-3; 6], // Default covariance if not provided
            });
            imu_biases
        }
        None => {
            covariance_diagonal.extend(vec![1e-3; 6]);
            vec![1e-3; 6] // Default values if not provided
        }
    };
    // extend the covariance diagonal if other states are provided
    let other_states = match other_states {
        Some(other_states) => {
            covariance_diagonal.extend(match other_states_covariance {
                Some(other_cov) => other_cov,
                None => vec![1e-3; other_states.len()], // Default covariance if not provided
            });
            Some(other_states)
        }
        None => None,
    };
    assert!(
        covariance_diagonal.len() == 15 + other_states.as_ref().map_or(0, |v| v.len()),
        "Covariance diagonal length mismatch: expected {}, got {}",
        15 + other_states.as_ref().map_or(0, |v| v.len()),
        covariance_diagonal.len()
    );
    assert!(
        process_noise_diagonal.len() == 15 + other_states.as_ref().map_or(0, |v| v.len()),
        "Process noise diagonal length mismatch: expected {}, got {}",
        15 + other_states.as_ref().map_or(0, |v| v.len()),
        process_noise_diagonal.len()
    );
    assert!(
        process_noise_diagonal.len() == covariance_diagonal.len(),
        "Process noise and covariance diagonal length mismatch: {} vs {}",
        process_noise_diagonal.len(),
        covariance_diagonal.len()
    );
    let process_noise = DMatrix::from_diagonal(&DVector::from_vec(process_noise_diagonal));
    //DVector::from_vec(vec![0.0; 15]);
    UnscentedKalmanFilter::new(
        initial_state,
        imu_biases,
        other_states,
        covariance_diagonal,
        process_noise,
        1e-3, // Use a scalar for measurement noise as expected by UKF::new
        2.0,
        0.0,
    )
}

/// Initialize an Extended Kalman Filter for simulation.
///
/// This function creates and initializes an `ExtendedKalmanFilter` with the given parameters,
/// providing a linearized Gaussian approximation for navigation state estimation.
///
/// # Arguments
///
/// * `initial_pose` - A `TestDataRecord` containing the initial pose information.
/// * `attitude_covariance` - Optional initial attitude covariance.
/// * `imu_biases` - Optional initial IMU biases.
/// * `imu_biases_covariance` - Optional IMU bias covariance.
/// * `process_noise_diagonal` - Optional process noise diagonal.
/// * `use_biases` - If true, uses 15-state (with IMU biases), otherwise 9-state.
///
/// # Returns
///
/// * `ExtendedKalmanFilter` - An instance of the Extended Kalman Filter.
#[allow(clippy::too_many_arguments)]
pub fn initialize_ekf(
    initial_pose: TestDataRecord,
    attitude_covariance: Option<Vec<f64>>,
    imu_biases: Option<Vec<f64>>,
    imu_biases_covariance: Option<Vec<f64>>,
    process_noise_diagonal: Option<Vec<f64>>,
    use_biases: bool,
) -> crate::kalman::ExtendedKalmanFilter {
    use crate::kalman::ExtendedKalmanFilter;

    // Build initial state from sensor data
    let initial_state = InitialState {
        latitude: initial_pose.latitude,
        longitude: initial_pose.longitude,
        altitude: initial_pose.altitude,
        // Note: `initial_pose.bearing` is stored in degrees in `TestDataRecord`.
        // Convert to radians here for use with trigonometric functions.
        northward_velocity: initial_pose.speed * initial_pose.bearing.to_radians().cos(),
        eastward_velocity: initial_pose.speed * initial_pose.bearing.to_radians().sin(),
        vertical_velocity: 0.0,
        roll: if initial_pose.roll.is_nan() {
            0.0
        } else {
            initial_pose.roll
        },
        pitch: if initial_pose.pitch.is_nan() {
            0.0
        } else {
            initial_pose.pitch
        },
        yaw: if initial_pose.yaw.is_nan() {
            0.0
        } else {
            initial_pose.yaw
        },
        in_degrees: true,
        is_enu: true,
    };

    // Determine state size based on use_biases flag
    let state_size = if use_biases { 15 } else { 9 };

    // Build process noise diagonal
    let process_noise_diagonal = match process_noise_diagonal {
        Some(pn) => {
            assert!(
                pn.len() == state_size,
                "Process noise diagonal length mismatch: expected {}, got {}",
                state_size,
                pn.len()
            );
            pn
        }
        None => {
            if use_biases {
                DEFAULT_PROCESS_NOISE.to_vec()
            } else {
                DEFAULT_PROCESS_NOISE[0..9].to_vec()
            }
        }
    };

    // Build covariance diagonal
    let position_accuracy = initial_pose.horizontal_accuracy;
    let mut covariance_diagonal = vec![
        (position_accuracy * METERS_TO_DEGREES).powf(2.0),
        (position_accuracy * METERS_TO_DEGREES).powf(2.0),
        initial_pose.vertical_accuracy.powf(2.0),
        initial_pose.speed_accuracy.powf(2.0),
        initial_pose.speed_accuracy.powf(2.0),
        initial_pose.speed_accuracy.powf(2.0),
    ];

    // Add attitude covariance
    match attitude_covariance {
        Some(att_cov) => {
            assert!(
                att_cov.len() == 3,
                "Attitude covariance must have 3 elements"
            );
            covariance_diagonal.extend(att_cov);
        }
        None => covariance_diagonal.extend(vec![1e-9; 3]),
    }

    // Add IMU bias covariance if using biases
    let imu_biases_vec = if use_biases {
        match imu_biases {
            Some(biases) => {
                assert!(biases.len() == 6, "IMU biases must have 6 elements");
                covariance_diagonal.extend(match imu_biases_covariance {
                    Some(imu_cov) => {
                        assert!(
                            imu_cov.len() == 6,
                            "IMU bias covariance must have 6 elements"
                        );
                        imu_cov
                    }
                    None => vec![1e-3; 6],
                });
                biases
            }
            None => {
                covariance_diagonal.extend(vec![1e-3; 6]);
                vec![0.0; 6]
            }
        }
    } else {
        vec![0.0; 6] // Not used in 9-state, but required by constructor
    };

    assert!(
        covariance_diagonal.len() == state_size,
        "Covariance diagonal length mismatch: expected {}, got {}",
        state_size,
        covariance_diagonal.len()
    );

    let process_noise = DMatrix::from_diagonal(&DVector::from_vec(process_noise_diagonal));

    ExtendedKalmanFilter::new(
        initial_state,
        imu_biases_vec,
        covariance_diagonal,
        process_noise,
        use_biases,
    )
}

/// Initialize an Error-State Kalman Filter (ESKF) for simulation.
///
/// This function creates and initializes an `ErrorStateKalmanFilter` with the given parameters,
/// providing a robust error-state formulation that uses quaternions for nominal attitude and
/// small-angle representation for attitude errors.
///
/// The ESKF is the standard approach for strapdown INS, offering better numerical stability
/// and avoiding attitude singularities compared to full-state EKF implementations.
///
/// # Arguments
///
/// * `initial_pose` - A `TestDataRecord` containing the initial pose information.
/// * `attitude_covariance` - Optional initial attitude covariance (for error state).
/// * `imu_biases` - Optional initial IMU biases [b_ax, b_ay, b_az, b_gx, b_gy, b_gz].
/// * `imu_biases_covariance` - Optional IMU bias covariance (for error state).
/// * `process_noise_diagonal` - Optional process noise diagonal (15 elements for error state).
///
/// # Returns
///
/// * `ErrorStateKalmanFilter` - An instance of the Error-State Kalman Filter.
///
/// # Example
///
/// ```no_run
/// use strapdown::sim::{initialize_eskf, TestDataRecord};
/// use chrono::Utc;
///
/// let initial_pose = TestDataRecord {
///     time: Utc::now(),
///     latitude: 45.0,
///     longitude: -122.0,
///     altitude: 100.0,
///     // ... other fields ...
///     ..Default::default()
/// };
/// let eskf = initialize_eskf(initial_pose, None, None, None, None);
/// ```
#[allow(clippy::too_many_arguments)]
pub fn initialize_eskf(
    initial_pose: TestDataRecord,
    attitude_covariance: Option<Vec<f64>>,
    imu_biases: Option<Vec<f64>>,
    imu_biases_covariance: Option<Vec<f64>>,
    process_noise_diagonal: Option<Vec<f64>>,
) -> crate::kalman::ErrorStateKalmanFilter {
    use crate::kalman::ErrorStateKalmanFilter;

    // Build initial state from sensor data
    let initial_state = InitialState {
        latitude: initial_pose.latitude,
        longitude: initial_pose.longitude,
        altitude: initial_pose.altitude,
        // Note: `initial_pose.bearing` is stored in degrees in `TestDataRecord`.
        // Convert to radians here for use with trigonometric functions.
        northward_velocity: initial_pose.speed * initial_pose.bearing.to_radians().cos(),
        eastward_velocity: initial_pose.speed * initial_pose.bearing.to_radians().sin(),
        vertical_velocity: 0.0,
        roll: if initial_pose.roll.is_nan() {
            0.0
        } else {
            initial_pose.roll
        },
        pitch: if initial_pose.pitch.is_nan() {
            0.0
        } else {
            initial_pose.pitch
        },
        yaw: if initial_pose.yaw.is_nan() {
            0.0
        } else {
            initial_pose.yaw
        },
        in_degrees: true,
        is_enu: true,
    };

    // ESKF always uses 15-state error vector (pos, vel, att, accel_bias, gyro_bias)
    let state_size = 15;

    // Build process noise diagonal for error state (15 elements)
    let process_noise_diagonal = match process_noise_diagonal {
        Some(pn) => {
            assert!(
                pn.len() == state_size,
                "Process noise diagonal length mismatch: expected {}, got {}",
                state_size,
                pn.len()
            );
            pn
        }
        None => DEFAULT_PROCESS_NOISE.to_vec(),
    };

    // Build IMU biases
    let imu_biases = match imu_biases {
        Some(biases) => {
            assert!(
                biases.len() == 6,
                "IMU biases length mismatch: expected 6, got {}",
                biases.len()
            );
            biases
        }
        None => vec![0.0; 6],
    };

    // Build error covariance diagonal
    // This represents initial uncertainty in the error state (NOT nominal state)
    let mut error_covariance_diagonal = vec![
        1e-6, 1e-6, 1e-4, // position error covariance (m²)
        1e-3, 1e-3, 1e-3, // velocity error covariance (m²/s²)
    ];

    // Add attitude error covariance
    error_covariance_diagonal.extend(match attitude_covariance {
        Some(att_cov) => {
            assert!(
                att_cov.len() == 3,
                "Attitude covariance length mismatch: expected 3, got {}",
                att_cov.len()
            );
            att_cov
        }
        None => vec![1e-5; 3], // Default: small attitude uncertainty (rad²)
    });

    // Add IMU bias error covariance
    error_covariance_diagonal.extend(match imu_biases_covariance {
        Some(bias_cov) => {
            assert!(
                bias_cov.len() == 6,
                "IMU bias covariance length mismatch: expected 6, got {}",
                bias_cov.len()
            );
            bias_cov
        }
        None => {
            vec![
                1e-6, 1e-6, 1e-6, // accel bias error covariance
                1e-8, 1e-8, 1e-8, // gyro bias error covariance
            ]
        }
    });

    assert!(
        error_covariance_diagonal.len() == state_size,
        "Error covariance diagonal length mismatch: expected {}, got {}",
        state_size,
        error_covariance_diagonal.len()
    );

    let process_noise = DMatrix::from_diagonal(&DVector::from_vec(process_noise_diagonal));

    ErrorStateKalmanFilter::new(
        initial_state,
        imu_biases,
        error_covariance_diagonal,
        process_noise,
    )
}

// ==== Simulation Helper functions ====

pub fn print_sim_status<F: NavigationFilter>(filter: &F) {
    let mean = filter.get_estimate();
    let cov = filter.get_certainty();

    // Extract position and covariance diagonal
    let lat = mean[0].to_degrees();
    let lon = mean[1].to_degrees();
    let alt = mean[2];

    // Get position uncertainty (diagonal elements)
    let pos_std_lat = cov[(0, 0)].sqrt().to_degrees();
    let pos_std_lon = cov[(1, 1)].sqrt().to_degrees();
    let pos_std_alt = cov[(2, 2)].sqrt();

    // Compute RMS of position covariance
    let pos_rms = (pos_std_lat.powi(2) + pos_std_lon.powi(2) + pos_std_alt.powi(2)).sqrt();

    print!(
        "\rPos: ({:.6}°, {:.6}°, {:.1}m) | σ: ({:.2e}°, {:.2e}°, {:.2}m) | RMS: {:.2e}",
        lat, lon, alt, pos_std_lat, pos_std_lon, pos_std_alt, pos_rms
    );
    use std::io::Write;
    std::io::stdout().flush().ok();
}

pub mod health {
    use super::*;

    #[derive(Clone, Debug)]
    pub struct HealthLimits {
        pub lat_rad: (f64, f64),        // [-90°, +90°]
        pub lon_rad: (f64, f64),        // [-180°, +180°]
        pub alt_m: (f64, f64),          // e.g., [-500, 15000]
        pub speed_mps_max: f64,         // e.g., 500 m/s (road/low-altitude aircraft)
        pub cov_diag_max: f64,          // e.g., 1e15
        pub cond_max: f64,              // e.g., 1e12 (optional)
        pub nis_pos_max: f64,           // e.g., 100 (huge outlier)
        pub nis_pos_consec_fail: usize, // e.g., 20
    }

    impl Default for HealthLimits {
        fn default() -> Self {
            Self {
                lat_rad: (-std::f64::consts::FRAC_PI_2, std::f64::consts::FRAC_PI_2),
                lon_rad: (-std::f64::consts::PI, std::f64::consts::PI),
                alt_m: (-100000000.0, 100000000.0), // Very tolerant for vertical channel instability
                speed_mps_max: 500.0,
                cov_diag_max: 1e15,
                cond_max: 1e12,
                nis_pos_max: 100.0,
                nis_pos_consec_fail: 20,
            }
        }
    }

    #[derive(Default, Clone, Debug)]
    pub struct HealthMonitor {
        limits: HealthLimits,
        consec_nis_pos_fail: usize,
    }

    impl HealthMonitor {
        pub fn new(limits: HealthLimits) -> Self {
            Self {
                limits,
                consec_nis_pos_fail: 0,
            }
        }

        /// Call after **every event** (predict or update). Provide optional NIS when you have a GNSS update.
        pub fn check(
            &mut self,
            x: &[f64], // your mean_state slice
            p: &nalgebra::DMatrix<f64>,
            maybe_nis_pos: Option<f64>,
        ) -> Result<()> {
            // 1) Finite checks
            if !x.iter().all(|v| v.is_finite()) {
                bail!("Non-finite state detected");
            }
            if !p.iter().all(|v| v.is_finite()) {
                bail!("Non-finite covariance detected");
            }

            // 2) Basic bounds (lat, lon, alt)
            let lat = x[0];
            let lon = x[1];
            let alt = x[2];
            if lat < self.limits.lat_rad.0 || lat > self.limits.lat_rad.1 {
                bail!("Latitude out of range: {lat}");
            }
            if lon < self.limits.lon_rad.0 || lon > self.limits.lon_rad.1 {
                bail!("Longitude out of range: {lon}");
            }
            if alt < self.limits.alt_m.0 || alt > self.limits.alt_m.1 {
                bail!("Altitude out of range: {alt} m");
            }

            // 3) Speed sanity (assumes NED velocities at indices 3..=5)
            // let v2 = x[3] * x[3] + x[4] * x[4] + x[5] * x[5];
            // if v2.is_finite() && v2.sqrt() > self.limits.speed_mps_max {
            //     bail!("Speed exceeded: {:.2} m/s", v2.sqrt());
            // }

            // 4) Covariance sanity: diagonals and simple SPD probe
            for i in 0..p.nrows().min(p.ncols()) {
                if p[(i, i)].is_sign_negative() {
                    bail!("Negative variance on diagonal: idx={i}, val={}", p[(i, i)]);
                }
                if p[(i, i)] > self.limits.cov_diag_max {
                    bail!("Variance too large on diagonal idx={i}: {}", p[(i, i)]);
                }
            }
            // (Optional) rough condition estimate via Frobenius norm and inverse
            // Skip if too expensive; enable only for debugging.
            // if let Some(inv) = p.clone().try_inverse() {
            //     let cond = p.norm_fro() * inv.norm_fro();
            //     if !cond.is_finite() || cond > self.limits.cond_max { bail!("Covariance condition number too large: {cond:e}"); }
            // }

            // 5) GNSS gating streak (if a NIS was computed at update time)
            if let Some(nis_pos) = maybe_nis_pos {
                if !nis_pos.is_finite() || nis_pos.is_sign_negative() {
                    bail!("Invalid NIS value: {nis_pos}");
                }
                if nis_pos > self.limits.nis_pos_max {
                    self.consec_nis_pos_fail += 1;
                    if self.consec_nis_pos_fail >= self.limits.nis_pos_consec_fail {
                        bail!(
                            "Consecutive NIS exceedances: {} (> {}), last NIS={}",
                            self.consec_nis_pos_fail,
                            self.limits.nis_pos_consec_fail,
                            nis_pos
                        );
                    }
                } else {
                    self.consec_nis_pos_fail = 0;
                }
            }

            Ok(())
        }
    }
}

//================= CLI Argument Structures for Simulation Programs =====================================

/// Scheduler configuration kind
#[derive(Copy, Clone, Debug)]
#[cfg_attr(feature = "clap", derive(ValueEnum))]
pub enum SchedKind {
    Passthrough,
    Fixed,
    Duty,
}

/// GNSS scheduler arguments for CLI
#[derive(Clone, Debug)]
#[cfg_attr(feature = "clap", derive(Args))]
pub struct SchedulerArgs {
    /// Scheduler kind: passthrough | fixed | duty
    #[cfg_attr(feature = "clap", arg(long, value_enum, default_value_t = SchedKind::Passthrough))]
    pub sched: SchedKind,
    /// Fixed-interval seconds (sched=fixed)
    #[cfg_attr(feature = "clap", arg(long, default_value_t = 1.0))]
    pub interval_s: f64,
    /// Initial phase seconds (sched=fixed)
    #[cfg_attr(feature = "clap", arg(long, default_value_t = 0.0))]
    pub phase_s: f64,
    /// Duty-cycle ON seconds (sched=duty)
    #[cfg_attr(feature = "clap", arg(long, default_value_t = 10.0))]
    pub on_s: f64,
    /// Duty-cycle OFF seconds (sched=duty)
    #[cfg_attr(feature = "clap", arg(long, default_value_t = 10.0))]
    pub off_s: f64,
    /// Duty-cycle start phase seconds (sched=duty)
    #[cfg_attr(feature = "clap", arg(long, default_value_t = 0.0))]
    pub duty_phase_s: f64,
}

/// Fault configuration kind
#[derive(Copy, Clone, Debug)]
#[cfg_attr(feature = "clap", derive(ValueEnum))]
pub enum FaultKind {
    None,
    Degraded,
    Slowbias,
    Hijack,
}

/// GNSS fault model arguments for CLI
#[derive(Clone, Debug)]
#[cfg_attr(feature = "clap", derive(Args))]
pub struct FaultArgs {
    /// Fault kind: none | degraded | slowbias | hijack
    #[cfg_attr(feature = "clap", arg(long, value_enum, default_value_t = FaultKind::None))]
    pub fault: FaultKind,
    /// Degraded (AR(1))
    #[cfg_attr(feature = "clap", arg(long, default_value_t = 0.99))]
    pub rho_pos: f64,
    #[cfg_attr(feature = "clap", arg(long, default_value_t = 3.0))]
    pub sigma_pos_m: f64,
    #[cfg_attr(feature = "clap", arg(long, default_value_t = 0.95))]
    pub rho_vel: f64,
    #[cfg_attr(feature = "clap", arg(long, default_value_t = 0.3))]
    pub sigma_vel_mps: f64,
    #[cfg_attr(feature = "clap", arg(long, default_value_t = 5.0))]
    pub r_scale: f64,
    /// Slow bias
    #[cfg_attr(feature = "clap", arg(long, default_value_t = 0.02))]
    pub drift_n_mps: f64,
    #[cfg_attr(feature = "clap", arg(long, default_value_t = 0.0))]
    pub drift_e_mps: f64,
    #[cfg_attr(feature = "clap", arg(long, default_value_t = 1e-6))]
    pub q_bias: f64,
    #[cfg_attr(feature = "clap", arg(long, default_value_t = 0.0))]
    pub rotate_omega_rps: f64,
    /// Hijack
    #[cfg_attr(feature = "clap", arg(long, default_value_t = 50.0))]
    pub hijack_offset_n_m: f64,
    #[cfg_attr(feature = "clap", arg(long, default_value_t = 0.0))]
    pub hijack_offset_e_m: f64,
    #[cfg_attr(feature = "clap", arg(long, default_value_t = 120.0))]
    pub hijack_start_s: f64,
    #[cfg_attr(feature = "clap", arg(long, default_value_t = 60.0))]
    pub hijack_duration_s: f64,
}

/// Build GNSS scheduler from CLI arguments
pub fn build_scheduler(a: &SchedulerArgs) -> GnssScheduler {
    match a.sched {
        SchedKind::Passthrough => GnssScheduler::PassThrough,
        SchedKind::Fixed => GnssScheduler::FixedInterval {
            interval_s: a.interval_s,
            phase_s: a.phase_s,
        },
        SchedKind::Duty => GnssScheduler::DutyCycle {
            on_s: a.on_s,
            off_s: a.off_s,
            start_phase_s: a.duty_phase_s,
        },
    }
}

/// Build GNSS fault model from CLI arguments
pub fn build_fault(a: &FaultArgs) -> GnssFaultModel {
    match a.fault {
        FaultKind::None => GnssFaultModel::None,
        FaultKind::Degraded => GnssFaultModel::Degraded {
            rho_pos: a.rho_pos,
            sigma_pos_m: a.sigma_pos_m,
            rho_vel: a.rho_vel,
            sigma_vel_mps: a.sigma_vel_mps,
            r_scale: a.r_scale,
        },
        FaultKind::Slowbias => GnssFaultModel::SlowBias {
            drift_n_mps: a.drift_n_mps,
            drift_e_mps: a.drift_e_mps,
            q_bias: a.q_bias,
            rotate_omega_rps: a.rotate_omega_rps,
        },
        FaultKind::Hijack => GnssFaultModel::Hijack {
            offset_n_m: a.hijack_offset_n_m,
            offset_e_m: a.hijack_offset_e_m,
            start_s: a.hijack_start_s,
            duration_s: a.hijack_duration_s,
        },
    }
}

//================= Unified Simulation Configuration =====================================

/// Simulation mode selection
#[derive(Clone, Copy, Debug, Serialize, Deserialize)]
#[cfg_attr(feature = "clap", derive(ValueEnum))]
#[serde(rename_all = "kebab-case")]
pub enum SimulationMode {
    /// Dead reckoning with no corrections
    DeadReckoning,
    /// Open-loop feed-forward INS
    OpenLoop,
    /// Closed-loop with Kalman filter corrections from GNSS/other sensors
    ClosedLoop,
    /// Particle filter based navigation
    ParticleFilter,
}

/// Filter type for closed-loop mode
#[derive(Clone, Copy, Debug, Serialize, Deserialize)]
#[cfg_attr(feature = "clap", derive(ValueEnum))]
#[serde(rename_all = "kebab-case")]
#[derive(Default)]
pub enum FilterType {
    /// Unscented Kalman Filter
    #[default]
    Ukf,
    /// Extended Kalman Filter
    Ekf,
    /// Error-State Kalman Filter (ESKF) with multiplicative attitude error
    Eskf,
}

/// Particle filter type selection
#[derive(Clone, Copy, Debug, Serialize, Deserialize)]
#[cfg_attr(feature = "clap", derive(ValueEnum))]
#[serde(rename_all = "kebab-case")]
#[derive(Default)]
pub enum ParticleFilterType {
    /// Standard particle filter (all states as particles)
    #[default]
    Standard,
    /// Rao-Blackwellized particle filter (position as particles, velocity/attitude/biases as per-particle filters)
    RaoBlackwellized,
}

/// Closed-loop specific configuration
#[derive(Clone, Debug, Serialize, Deserialize)]
pub struct ClosedLoopConfig {
    /// Filter type (UKF or EKF)
    #[serde(default)]
    pub filter: FilterType,
}

impl Default for ClosedLoopConfig {
    fn default() -> Self {
        Self {
            filter: FilterType::Ukf,
        }
    }
}

/// Particle filter specific configuration
#[derive(Clone, Debug, Serialize, Deserialize)]
pub struct ParticleFilterConfig {
    /// Particle filter type
    #[serde(default)]
    pub filter_type: ParticleFilterType,
    /// Number of particles
    #[serde(default = "default_num_particles")]
    pub num_particles: usize,
    /// Position uncertainty standard deviation (meters)
    #[serde(default = "default_position_std")]
    pub position_std: f64,
    /// Velocity uncertainty standard deviation (m/s)
    #[serde(default = "default_velocity_std")]
    pub velocity_std: f64,
    /// Attitude uncertainty standard deviation (radians)
    #[serde(default = "default_attitude_std")]
    pub attitude_std: f64,
    /// Accelerometer bias uncertainty standard deviation (m/s²)
    #[serde(default = "default_accel_bias_std")]
    pub accel_bias_std: f64,
    /// Gyroscope bias uncertainty standard deviation (rad/s)
    #[serde(default = "default_gyro_bias_std")]
    pub gyro_bias_std: f64,
}

fn default_num_particles() -> usize {
    100
}
fn default_position_std() -> f64 {
    10.0
}
fn default_velocity_std() -> f64 {
    1.0
}
fn default_attitude_std() -> f64 {
    0.1
}
fn default_accel_bias_std() -> f64 {
    0.1
}
fn default_gyro_bias_std() -> f64 {
    0.01
}

impl Default for ParticleFilterConfig {
    fn default() -> Self {
        Self {
            filter_type: ParticleFilterType::default(),
            num_particles: default_num_particles(),
            position_std: default_position_std(),
            velocity_std: default_velocity_std(),
            attitude_std: default_attitude_std(),
            accel_bias_std: default_accel_bias_std(),
            gyro_bias_std: default_gyro_bias_std(),
        }
    }
}

/// Log level options for simulation logging.
///
/// This enum is serialized/deserialized as lowercase strings to match existing
/// configuration files (e.g., `"info"`, `"debug"`).
#[derive(Clone, Copy, Debug, PartialEq, Eq, Serialize, Deserialize)]
#[serde(rename_all = "lowercase")]
#[cfg_attr(feature = "clap", derive(ValueEnum))]
pub enum LogLevel {
    Off,
    Error,
    Warn,
    Info,
    Debug,
    Trace,
}

impl LogLevel {
    /// Convert LogLevel to string representation
    pub fn as_str(&self) -> &'static str {
        match self {
            LogLevel::Off => "off",
            LogLevel::Error => "error",
            LogLevel::Warn => "warn",
            LogLevel::Info => "info",
            LogLevel::Debug => "debug",
            LogLevel::Trace => "trace",
        }
    }
}

/// Logging configuration
#[derive(Clone, Debug, Serialize, Deserialize)]
pub struct LoggingConfig {
    /// Log level (off, error, warn, info, debug, trace)
    #[serde(default = "default_log_level")]
    pub level: LogLevel,
    /// Optional log file path (if not specified, logs to stderr)
    #[serde(default, skip_serializing_if = "Option::is_none")]
    pub file: Option<String>,
}

fn default_log_level() -> LogLevel {
    LogLevel::Info
}

impl Default for LoggingConfig {
    fn default() -> Self {
        Self {
            level: default_log_level(),
            file: None,
        }
    }
}

/// Unified simulation configuration supporting all modes
#[derive(Clone, Debug, Serialize, Deserialize)]
pub struct SimulationConfig {
    /// Input CSV file path (relative or absolute)
    pub input: String,
    /// Output CSV file path (relative or absolute)
    pub output: String,
    /// Simulation mode
    pub mode: SimulationMode,
    /// Random number generator seed
    #[serde(default = "default_seed")]
    pub seed: u64,
    /// Run simulations in parallel when processing multiple files
    #[serde(default)]
    pub parallel: bool,
    /// Logging configuration
    #[serde(default)]
    pub logging: LoggingConfig,
    /// Closed-loop specific settings (only used if mode is ClosedLoop)
    #[serde(default, skip_serializing_if = "Option::is_none")]
    pub closed_loop: Option<ClosedLoopConfig>,
    /// Particle filter specific settings (only used if mode is ParticleFilter)
    #[serde(default, skip_serializing_if = "Option::is_none")]
    pub particle_filter: Option<ParticleFilterConfig>,
    /// GNSS degradation configuration (scheduler + fault model)
    #[serde(default)]
    pub gnss_degradation: crate::messages::GnssDegradationConfig,
}

fn default_seed() -> u64 {
    42
}

impl Default for SimulationConfig {
    fn default() -> Self {
        Self {
            input: "input.csv".to_string(),
            output: "output.csv".to_string(),
            mode: SimulationMode::ClosedLoop,
            seed: default_seed(),
            parallel: false,
            logging: LoggingConfig::default(),
            closed_loop: Some(ClosedLoopConfig::default()),
            particle_filter: None,
            gnss_degradation: crate::messages::GnssDegradationConfig::default(),
        }
    }
}

impl SimulationConfig {
    /// Write the configuration to a JSON file (pretty-printed)
    pub fn to_json<P: AsRef<Path>>(&self, path: P) -> io::Result<()> {
        let file = std::fs::File::create(path)?;
        serde_json::to_writer_pretty(file, self).map_err(io::Error::other)
    }

    /// Read the configuration from a JSON file
    pub fn from_json<P: AsRef<Path>>(path: P) -> io::Result<Self> {
        let file = std::fs::File::open(path)?;
        serde_json::from_reader(file).map_err(io::Error::other)
    }

    /// Write the configuration as YAML
    pub fn to_yaml<P: AsRef<Path>>(&self, path: P) -> io::Result<()> {
        let mut file = std::fs::File::create(path)?;
        let s = serde_yaml::to_string(self).map_err(io::Error::other)?;
        file.write_all(s.as_bytes())
    }

    /// Read the configuration from YAML
    pub fn from_yaml<P: AsRef<Path>>(path: P) -> io::Result<Self> {
        let file = std::fs::File::open(path)?;
        serde_yaml::from_reader(file).map_err(io::Error::other)
    }

    /// Write the configuration as TOML
    pub fn to_toml<P: AsRef<Path>>(&self, path: P) -> io::Result<()> {
        let mut file = std::fs::File::create(path)?;
        let s = toml::to_string_pretty(self).map_err(io::Error::other)?;
        file.write_all(s.as_bytes())
    }

    /// Read the configuration from TOML
    pub fn from_toml<P: AsRef<Path>>(path: P) -> io::Result<Self> {
        let mut s = String::new();
        let mut file = std::fs::File::open(path)?;
        file.read_to_string(&mut s)?;
        toml::from_str(&s).map_err(io::Error::other)
    }

    /// Generic write: choose format by file extension (.json/.yaml/.yml/.toml)
    pub fn to_file<P: AsRef<Path>>(&self, path: P) -> io::Result<()> {
        let p = path.as_ref();
        let ext = p
            .extension()
            .and_then(|s| s.to_str())
            .map(|s| s.to_lowercase());
        match ext.as_deref() {
            Some("json") => self.to_json(p),
            Some("yaml") | Some("yml") => self.to_yaml(p),
            Some("toml") => self.to_toml(p),
            _ => Err(io::Error::new(
                io::ErrorKind::InvalidInput,
                "unsupported file extension (expected .json, .yaml, .yml, or .toml)",
            )),
        }
    }

    /// Generic read: choose format by file extension (.json/.yaml/.yml/.toml)
    pub fn from_file<P: AsRef<Path>>(path: P) -> io::Result<Self> {
        let p = path.as_ref();
        let ext = p
            .extension()
            .and_then(|s| s.to_str())
            .map(|s| s.to_lowercase());
        match ext.as_deref() {
            Some("json") => Self::from_json(p),
            Some("yaml") | Some("yml") => Self::from_yaml(p),
            Some("toml") => Self::from_toml(p),
            _ => Err(io::Error::new(
                io::ErrorKind::InvalidInput,
                "unsupported file extension (expected .json, .yaml, .yml, or .toml)",
            )),
        }
    }
}

#[cfg(test)]
mod tests {
    use super::*;
    use chrono::Utc;
    use std::fs::File;
    use std::path::Path;
    use std::vec;
    /// Generate a test record for northward motion at constant velocity (1 knot = 1852 m/h).
    /// This helper returns a Vec<TestDataRecord> for 1 hour, sampled once per second.
    fn generate_northward_motion_records() -> Vec<TestDataRecord> {
        let mut records: Vec<TestDataRecord> = Vec::with_capacity(3601);
        let start_lat: f64 = 0.0;
        let start_lon: f64 = 0.0;
        let start_alt: f64 = 0.0;
        let velocity_mps: f64 = 1852.0 / 3600.0; // 1 knot in m/s
        let earth_radius: f64 = 6371000.0_f64; // meters

        for t in 0..3600 {
            // Each second, latitude increases by dlat = (v / R) * (180/pi)
            let dlat: f64 =
                (velocity_mps * t as f64) / earth_radius * (180.0 / std::f64::consts::PI);
            let time_str: String = format!("2023-01-01 00:{:02}:{:02}+00:00", t / 60, t % 60);

            records.push(TestDataRecord {
                time: DateTime::parse_from_str(&time_str, "%Y-%m-%d %H:%M:%S%z")
                    .map(|dt| dt.with_timezone(&Utc))
                    .unwrap(),
                bearing_accuracy: 0.0,
                speed_accuracy: 0.0,
                vertical_accuracy: 0.0,
                horizontal_accuracy: 0.0,
                speed: velocity_mps,
                bearing: 0.0,
                altitude: start_alt,
                longitude: start_lon,
                latitude: start_lat + dlat,
                qz: 0.0,
                qy: 0.0,
                qx: 0.0,
                qw: 1.0,
                roll: 0.0,
                pitch: 0.0,
                yaw: 0.0,
                acc_z: 0.0,
                acc_y: 0.0,
                acc_x: 0.0,
                gyro_z: 0.0,
                gyro_y: 0.0,
                gyro_x: 0.0,
                mag_z: 0.0,
                mag_y: 0.0,
                mag_x: 0.0,
                relative_altitude: 0.0,
                pressure: 1000.0,
                grav_z: 9.81,
                grav_y: 0.0,
                grav_x: 0.0,
            });
        }
        records
    }
    #[test]
    fn test_generate_northward_motion_records_end_latitude() {
        let records = generate_northward_motion_records();
        // The last record should have latitude close to 0.016667 (1 knot north in 1 hour)
        let last = records.last().unwrap();
        let expected_lat = 0.016667;
        let tolerance = 1e-3;
        assert!(
            (last.latitude - expected_lat).abs() < tolerance,
            "Ending latitude {} not within {} of expected {}",
            last.latitude,
            tolerance,
            expected_lat
        );
        // write to CSV
        let northward = File::create("northward_motion.csv").unwrap();
        let mut writer = csv::Writer::from_writer(northward);
        for record in &records {
            writer.serialize(record).unwrap();
        }
        writer.flush().unwrap();
        // Clean up the test file
        let _ = std::fs::remove_file("northward_motion.csv");
    }
    /// Test that reading a missing file returns an error.
    #[test]
    fn test_test_data_record_from_csv_invalid_path() {
        let path = Path::new("nonexistent.csv");
        let result = TestDataRecord::from_csv(path);
        assert!(result.is_err(), "Should error on missing file");
    }
    /// Test writing TestDataRecord to CSV and reading it back
    #[test]
    fn test_data_record_to_and_from_csv() {
        // Read original records
        let path = Path::new("test_file.csv");
        let mut records: Vec<TestDataRecord> = vec![];
        // Create some test data records
        records.push(TestDataRecord {
            time: DateTime::parse_from_str("2023-01-01 00:00:00+00:00", "%Y-%m-%d %H:%M:%S%z")
                .unwrap()
                .with_timezone(&Utc),
            bearing_accuracy: 0.1,
            speed_accuracy: 0.1,
            vertical_accuracy: 0.1,
            horizontal_accuracy: 0.1,
            speed: 1.0,
            bearing: 90.0,
            altitude: 100.0,
            longitude: -122.0,
            latitude: 37.0,
            qz: 0.0,
            qy: 0.0,
            qx: 0.0,
            qw: 1.0,
            roll: 0.0,
            pitch: 0.0,
            yaw: 0.0,
            acc_z: 9.81,
            acc_y: 0.0,
            acc_x: 0.0,
            gyro_z: 0.01,
            gyro_y: 0.01,
            gyro_x: 0.01,
            mag_z: 50.0,
            mag_y: -30.0,
            mag_x: -20.0,
            relative_altitude: 5.0,
            pressure: 1013.25,
            grav_z: 9.81,
            grav_y: 0.0,
            grav_x: 0.0,
        });
        records.push(TestDataRecord {
            time: DateTime::parse_from_str("2023-01-01 00:01:00+00:00", "%Y-%m-%d %H:%M:%S%z")
                .unwrap()
                .with_timezone(&Utc),
            bearing_accuracy: 0.1,
            speed_accuracy: 0.1,
            vertical_accuracy: 0.1,
            horizontal_accuracy: 0.1,
            speed: 2.0,
            bearing: 180.0,
            altitude: 200.0,
            longitude: -121.0,
            latitude: 38.0,
            qz: 0.0,
            qy: 0.0,
            qx: 0.0,
            qw: 1.0,
            roll: 0.1,
            pitch: 0.1,
            yaw: 0.1,
            acc_z: 9.81,
            acc_y: 0.01,
            acc_x: -0.01,
            gyro_z: 0.02,
            gyro_y: -0.02,
            gyro_x: 0.02,
            mag_z: 55.0,
            mag_y: -25.0,
            mag_x: -15.0,
            relative_altitude: 10.0,
            pressure: 1012.25,
            grav_z: 9.81,
            grav_y: 0.01,
            grav_x: -0.01,
        });
        // Write to CSV
        TestDataRecord::to_csv(&records, path).expect("Failed to write test data to CSV");
        // Check to make sure the file exists
        assert!(path.exists(), "Test data CSV file should exist");
        // Read back from CSV
        let read_records =
            TestDataRecord::from_csv(path).expect("Failed to read test data from CSV");
        // Check that the read records match the original
        assert_eq!(
            read_records.len(),
            records.len(),
            "Record count should match"
        );
        for (i, record) in read_records.iter().enumerate() {
            assert_eq!(record.time, records[i].time, "Timestamps should match");
            assert!(
                (record.latitude - records[i].latitude).abs() < 1e-6,
                "Latitudes should match"
            );
            assert!(
                (record.longitude - records[i].longitude).abs() < 1e-6,
                "Longitudes should match"
            );
            assert!(
                (record.altitude - records[i].altitude).abs() < 1e-6,
                "Altitudes should match"
            );
            // Add more assertions as needed for other fields
        }
        // Clean up
        let _ = std::fs::remove_file(path);
    }
    #[test]
    fn test_navigation_result_new() {
        let nav = NavigationResult::default();
        //let expected_timestamp = chrono::Utc::now();
        //assert_eq!(nav.timestamp, expected_timestamp);
        assert_eq!(nav.latitude, 0.0);
        assert_eq!(nav.longitude, 0.0);
        assert_eq!(nav.altitude, 0.0);
        assert_eq!(nav.velocity_north, 0.0);
        assert_eq!(nav.velocity_east, 0.0);
        assert_eq!(nav.velocity_vertical, 0.0);
    }
    #[test]
    fn test_navigation_result_from_strapdown_state() {
        let mut state = StrapdownState::default();
        state.latitude = 1.0;
        state.longitude = 2.0;
        state.altitude = 3.0;
        state.velocity_north = 4.0;
        state.velocity_east = 5.0;
        state.velocity_vertical = 6.0;
        state.attitude = nalgebra::Rotation3::from_euler_angles(7.0, 8.0, 9.0);

        let state_vector: DVector<f64> = DVector::from_vec(vec![
            state.latitude,
            state.longitude,
            state.altitude,
            state.velocity_north,
            state.velocity_east,
            state.velocity_vertical,
            state.attitude.euler_angles().0, // roll
            state.attitude.euler_angles().1, // pitch
            state.attitude.euler_angles().2, // yaw
            0.0,                             // acc_bias_x
            0.0,                             // acc_bias_y
            0.0,                             // acc_bias_z
            0.0,                             // gyro_bias_x
            0.0,                             // gyro_bias_y
            0.0,                             // gyro_bias_z
        ]);
        let timestamp = chrono::Utc::now();
        let nav = NavigationResult::from((
            &timestamp,
            &state_vector.into(),
            &DMatrix::from_diagonal(&DVector::from_element(15, 0.0)), // dummy covariance
        ));
        assert_eq!(nav.latitude, (1.0_f64).to_degrees());
        assert_eq!(nav.longitude, (2.0_f64).to_degrees());
        assert_eq!(nav.altitude, 3.0);
        assert_eq!(nav.velocity_north, 4.0);
        assert_eq!(nav.velocity_east, 5.0);
        assert_eq!(nav.velocity_vertical, 6.0);
    }
    #[test]
    fn test_navigation_result_to_csv_and_from_csv() {
        let mut nav = NavigationResult::new();
        nav.latitude = 1.0;
        nav.longitude = 2.0;
        nav.altitude = 3.0;
        nav.velocity_north = 4.0;
        nav.velocity_east = 5.0;
        nav.velocity_vertical = 6.0;
        let temp_file = std::env::temp_dir().join("test_nav_result.csv");
        NavigationResult::to_csv(&[nav.clone()], &temp_file).unwrap();
        let read = NavigationResult::from_csv(&temp_file).unwrap();
        assert_eq!(read.len(), 1);
        assert_eq!(read[0].latitude, 1.0);
        assert_eq!(read[0].longitude, 2.0);
        assert_eq!(read[0].altitude, 3.0);
        assert_eq!(read[0].velocity_north, 4.0);
        assert_eq!(read[0].velocity_east, 5.0);
        assert_eq!(read[0].velocity_vertical, 6.0);
        let _ = std::fs::remove_file(&temp_file);
    }
    #[test]
    fn test_closed_loop_minimal() {
        let rec = TestDataRecord::from_csv("./data/test_data.csv")
            .ok()
            .and_then(|v| v.into_iter().next())
            .unwrap_or_else(|| TestDataRecord {
                time: chrono::Utc::now(),
                bearing_accuracy: 0.0,
                speed_accuracy: 0.0,
                vertical_accuracy: 0.0,
                horizontal_accuracy: 0.0,
                speed: 0.0,
                bearing: 0.0,
                altitude: 0.0,
                longitude: 0.0,
                latitude: 0.0,
                qz: 0.0,
                qy: 0.0,
                qx: 0.0,
                qw: 1.0,
                roll: 0.0,
                pitch: 0.0,
                yaw: 0.0,
                acc_z: 0.0,
                acc_y: 0.0,
                acc_x: 0.0,
                gyro_z: 0.0,
                gyro_y: 0.0,
                gyro_x: 0.0,
                mag_z: 0.0,
                mag_y: 0.0,
                mag_x: 0.0,
                relative_altitude: 0.0,
                pressure: 0.0,
                grav_z: 0.0,
                grav_y: 0.0,
                grav_x: 0.0,
            });

        // Initialize UKF
        let mut ukf = initialize_ukf(rec.clone(), None, None, None, None, None, None);

        // Create a minimal EventStream with one IMU event
        let imu_data = IMUData {
            accel: nalgebra::Vector3::new(rec.acc_x, rec.acc_y, rec.acc_z),
            gyro: nalgebra::Vector3::new(rec.gyro_x, rec.gyro_y, rec.gyro_z),
        };
        let event = Event::Imu {
            dt_s: 1.0,
            imu: imu_data,
            elapsed_s: 0.0,
        };
        let stream = EventStream {
            start_time: rec.time,
            events: vec![event],
        };

        let res = run_closed_loop(&mut ukf, stream, None);
        assert!(!res.unwrap().is_empty());
    }
    #[test]
    fn test_initialize_ukf_default_and_custom() {
        let rec = TestDataRecord {
            time: chrono::Utc::now(),
            bearing_accuracy: 0.0,
            speed_accuracy: 0.0,
            vertical_accuracy: 1.0,
            horizontal_accuracy: 4.0,
            speed: 1.0,
            bearing: 0.0,
            altitude: 10.0,
            longitude: 20.0,
            latitude: 30.0,
            qz: 0.0,
            qy: 0.0,
            qx: 0.0,
            qw: 1.0,
            roll: 0.0,
            pitch: 0.0,
            yaw: 0.0,
            acc_z: 0.0,
            acc_y: 0.0,
            acc_x: 0.0,
            gyro_z: 0.0,
            gyro_y: 0.0,
            gyro_x: 0.0,
            mag_z: 0.0,
            mag_y: 0.0,
            mag_x: 0.0,
            relative_altitude: 0.0,
            pressure: 0.0,
            grav_z: 0.0,
            grav_y: 0.0,
            grav_x: 0.0,
        };
        let ukf = initialize_ukf(rec.clone(), None, None, None, None, None, None);
        assert!(!ukf.get_estimate().is_empty());
        let ukf2 = initialize_ukf(
            rec,
            Some(vec![0.1, 0.2, 0.3]),
            Some(vec![0.4, 0.5, 0.6, 0.7, 0.8, 0.9]),
            None,
            None,
            None,
            None,
        );
        assert!(!ukf2.get_estimate().is_empty());
    }
    // Helper to produce the header in the same order the struct expects
    fn test_header() -> Vec<&'static str> {
        vec![
            "time",
            "bearingAccuracy",
            "speedAccuracy",
            "verticalAccuracy",
            "horizontalAccuracy",
            "speed",
            "bearing",
            "altitude",
            "longitude",
            "latitude",
            "qz",
            "qy",
            "qx",
            "qw",
            "roll",
            "pitch",
            "yaw",
            "acc_z",
            "acc_y",
            "acc_x",
            "gyro_z",
            "gyro_y",
            "gyro_x",
            "mag_z",
            "mag_y",
            "mag_x",
            "relativeAltitude",
            "pressure",
            "grav_z",
            "grav_y",
            "grav_x",
        ]
    }
    #[test]
    fn deserialize_with_empty_fields_maps_to_nan() {
        let headers = test_header();
        let time = "2023-08-04T21:47:58Z";
        let mut row: Vec<String> = Vec::with_capacity(headers.len());
        row.push(time.to_string());
        for _ in 1..headers.len() {
            row.push(String::new());
        }
        let mut csv_data = String::new();
        csv_data.push_str(&headers.join(","));
        csv_data.push('\n');
        csv_data.push_str(&row.join(","));
        let temp_file = std::env::temp_dir().join("test_empty_fields_nan.csv");
        std::fs::write(&temp_file, csv_data).unwrap();
        let recs = TestDataRecord::from_csv(&temp_file).expect("from_csv should succeed");
        assert_eq!(recs.len(), 1);
        let r = &recs[0];
        assert_eq!(
            r.time,
            chrono::DateTime::parse_from_rfc3339(time)
                .unwrap()
                .with_timezone(&Utc)
        );
        assert!(r.speed.is_nan());
        assert!(r.latitude.is_nan());
        assert!(r.longitude.is_nan());
        assert!(r.acc_x.is_nan());
        let _ = std::fs::remove_file(&temp_file);
    }
    #[test]
    fn deserialize_with_missing_trailing_columns_returns_error() {
        let headers = test_header();
        let time = "2023-08-04T21:47:58Z";
        let mut row: Vec<String> = Vec::new();
        row.push(time.to_string());
        row.push(String::from("1.0"));
        row.push(String::from("2.0"));
        let mut csv_data = String::new();
        csv_data.push_str(&headers.join(","));
        csv_data.push('\n');
        csv_data.push_str(&row.join(","));
        let temp_file = std::env::temp_dir().join("test_missing_trailing.csv");
        std::fs::write(&temp_file, csv_data).unwrap();
        let recs = TestDataRecord::from_csv(&temp_file).expect("from_csv should succeed");
        assert_eq!(recs.len(), 1);
        let rec = &recs[0];
        assert_eq!(
            rec.time,
            chrono::DateTime::parse_from_rfc3339(time)
                .unwrap()
                .with_timezone(&Utc)
        );
        assert!(rec.speed.is_nan());
        assert!(rec.latitude.is_nan());
        assert!(rec.longitude.is_nan());
        let _ = std::fs::remove_file(&temp_file);
    }
    #[test]
    fn manual_padding_then_deserialize_succeeds() {
        let headers = test_header();
        let time = "2023-08-04T21:47:58Z";
        let mut row: Vec<String> = Vec::new();
        row.push(time.to_string());
        row.push(String::new()); // bearingAccuracy
        row.push(String::new()); // speedAccuracy
        row.push(String::new()); // verticalAccuracy
        row.push(String::new()); // horizontalAccuracy
        row.push(String::new()); // speed
        row.push(String::new()); // bearing
        row.push(String::new()); // altitude
        row.push(String::from("-122.0")); // longitude
        row.push(String::from("37.0")); // latitude
        let mut csv_data = String::new();
        csv_data.push_str(&headers.join(","));
        csv_data.push('\n');
        csv_data.push_str(&row.join(","));
        let temp_file = std::env::temp_dir().join("test_manual_padding.csv");
        std::fs::write(&temp_file, csv_data).unwrap();
        let got = TestDataRecord::from_csv(&temp_file).expect("from_csv should succeed");
        assert_eq!(got.len(), 1);
        let r = &got[0];
        assert_eq!(
            r.time,
            chrono::DateTime::parse_from_rfc3339(time)
                .unwrap()
                .with_timezone(&Utc)
        );
        assert_eq!(r.longitude, -122.0);
        assert_eq!(r.latitude, 37.0);
        let _ = std::fs::remove_file(&temp_file);
    }
    #[test]
    fn test_de_f64_nan_with_various_inputs() {
        // Test CSV deserialization with NaN/null/empty values
        let headers = test_header();
        let mut csv_data = String::new();
        csv_data.push_str(&headers.join(","));
        csv_data.push('\n');

        // Row with mixed NaN representations
        csv_data.push_str("2023-08-04T21:47:58Z,NaN,null,,,1.5,90.0,100.0,-122.0,37.0,");
        csv_data.push_str("0,0,0,1,0.1,0.2,0.3,9.8,0,0,0,0,0,0,0,0,0,1013.25,9.81,0,0\n");

        let temp_file = std::env::temp_dir().join("test_nan_variants.csv");
        std::fs::write(&temp_file, csv_data).unwrap();
        let recs = TestDataRecord::from_csv(&temp_file).expect("Should parse");
        assert_eq!(recs.len(), 1);
        assert!(recs[0].bearing_accuracy.is_nan());
        assert!(recs[0].speed_accuracy.is_nan());
        assert!(recs[0].vertical_accuracy.is_nan());
        assert!(recs[0].horizontal_accuracy.is_nan());
        assert_eq!(recs[0].speed, 1.5);
        let _ = std::fs::remove_file(&temp_file);
    }
    #[test]
    fn test_test_data_record_display() {
        let rec = TestDataRecord {
            time: DateTime::parse_from_str("2023-01-01 00:00:00+00:00", "%Y-%m-%d %H:%M:%S%z")
                .unwrap()
                .with_timezone(&Utc),
            latitude: 37.0,
            longitude: -122.0,
            altitude: 100.0,
            speed: 5.0,
            bearing: 90.0,
            ..Default::default()
        };
        let display_str = format!("{}", rec);
        assert!(display_str.contains("37"));
        assert!(display_str.contains("-122"));
        assert!(display_str.contains("100"));
    }
    #[test]
    fn test_navigation_result_from_ukf() {
        let rec = TestDataRecord {
            time: Utc::now(),
            horizontal_accuracy: 5.0,
            vertical_accuracy: 2.0,
            speed_accuracy: 1.0,
            latitude: 37.0,
            longitude: -122.0,
            altitude: 100.0,
            speed: 10.0,
            bearing: 45.0,
            roll: 0.1,
            pitch: 0.2,
            yaw: 0.3,
            ..Default::default()
        };
        let ukf = initialize_ukf(rec.clone(), None, None, None, None, None, None);
        let timestamp = Utc::now();
        let nav_result = NavigationResult::from((&timestamp, &ukf));

        assert_eq!(nav_result.timestamp, timestamp);
        assert!(nav_result.latitude.is_finite());
        assert!(nav_result.longitude.is_finite());
        assert!(nav_result.altitude.is_finite());
    }
    #[test]
    fn test_dead_reckoning_empty_records() {
        let results = dead_reckoning(&[]);
        assert!(results.is_empty());
    }
    #[test]
    fn test_dead_reckoning_single_record() {
        let rec = TestDataRecord {
            time: Utc::now(),
            latitude: 37.0,
            longitude: -122.0,
            altitude: 100.0,
            speed: 1.0,
            bearing: 0.0,
            roll: 0.0,
            pitch: 0.0,
            yaw: 0.0,
            acc_x: 0.0,
            acc_y: 0.0,
            acc_z: 9.81,
            gyro_x: 0.0,
            gyro_y: 0.0,
            gyro_z: 0.0,
            ..Default::default()
        };
        let results = dead_reckoning(&[rec]);
        assert_eq!(results.len(), 1);
    }
    #[test]
    fn test_print_ukf() {
        let rec = TestDataRecord {
            time: Utc::now(),
            horizontal_accuracy: 5.0,
            vertical_accuracy: 2.0,
            speed_accuracy: 1.0,
            latitude: 37.0,
            longitude: -122.0,
            altitude: 100.0,
            speed: 10.0,
            bearing: 45.0,
            roll: 0.1,
            pitch: 0.2,
            yaw: 0.3,
            ..Default::default()
        };
        let ukf = initialize_ukf(rec.clone(), None, None, None, None, None, None);
        // Just ensure it doesn't panic
        print_ukf(&ukf, &rec);
    }
    #[test]
    fn test_initialize_ukf_with_nan_angles() {
        let rec = TestDataRecord {
            time: Utc::now(),
            horizontal_accuracy: 5.0,
            vertical_accuracy: 2.0,
            speed_accuracy: 1.0,
            latitude: 37.0,
            longitude: -122.0,
            altitude: 100.0,
            speed: 10.0,
            bearing: 45.0,
            roll: f64::NAN,
            pitch: f64::NAN,
            yaw: f64::NAN,
            ..Default::default()
        };
        let ukf = initialize_ukf(rec, None, None, None, None, None, None);
        let estimate = ukf.get_estimate();
        // Should default NaN angles to 0.0
        assert!(estimate[6].abs() < 1e-6); // roll
        assert!(estimate[7].abs() < 1e-6); // pitch
        assert!(estimate[8].abs() < 1e-6); // yaw
    }

    #[test]
    fn test_initialize_ukf_with_custom_biases() {
        let rec = TestDataRecord {
            time: Utc::now(),
            horizontal_accuracy: 5.0,
            vertical_accuracy: 2.0,
            speed_accuracy: 1.0,
            latitude: 37.0,
            longitude: -122.0,
            altitude: 100.0,
            speed: 10.0,
            bearing: 45.0,
            roll: 0.0,
            pitch: 0.0,
            yaw: 0.0,
            ..Default::default()
        };
        let ukf = initialize_ukf(
            rec,
            Some(vec![1e-4, 2e-4, 3e-4]),
            Some(vec![0.01, 0.02, 0.03, 0.001, 0.002, 0.003]),
            Some(vec![1e-5; 6]),
            None,
            None,
            None,
        );
        let estimate = ukf.get_estimate();
        assert_eq!(estimate.len(), 15);
    }

    #[test]
    fn test_initialize_ukf_with_custom_process_noise() {
        let rec = TestDataRecord {
            time: Utc::now(),
            horizontal_accuracy: 5.0,
            vertical_accuracy: 2.0,
            speed_accuracy: 1.0,
            latitude: 37.0,
            longitude: -122.0,
            altitude: 100.0,
            speed: 10.0,
            bearing: 45.0,
            roll: 0.0,
            pitch: 0.0,
            yaw: 0.0,
            ..Default::default()
        };
        let custom_noise = vec![1e-5; 15];
        let ukf = initialize_ukf(rec, None, None, None, None, None, Some(custom_noise));
        assert!(!ukf.get_estimate().is_empty());
    }
    #[test]
    fn test_health_limits_default() {
        let limits = HealthLimits::default();
        assert!(limits.lat_rad.0 < 0.0);
        assert!(limits.lat_rad.1 > 0.0);
        assert!(limits.speed_mps_max > 0.0);
        assert!(limits.cov_diag_max > 0.0);
    }

    #[test]
    fn test_health_monitor_check_valid_state() {
        let limits = HealthLimits::default();
        let mut monitor = HealthMonitor::new(limits);

        let state = vec![
            0.5, 0.5, 100.0, // lat, lon, alt (radians, radians, meters)
            10.0, 5.0, 0.0, // vn, ve, vd
            0.0, 0.0, 0.0, // roll, pitch, yaw
            0.0, 0.0, 0.0, // acc biases
            0.0, 0.0, 0.0, // gyro biases
        ];
        let cov = DMatrix::from_diagonal(&DVector::from_vec(vec![1e-6; 15]));

        let result = monitor.check(&state, &cov, None);
        assert!(result.is_ok());
    }

    #[test]
    fn test_health_monitor_check_non_finite_state() {
        let limits = HealthLimits::default();
        let mut monitor = HealthMonitor::new(limits);

        let state = vec![
            f64::NAN,
            0.5,
            100.0,
            10.0,
            5.0,
            0.0,
            0.0,
            0.0,
            0.0,
            0.0,
            0.0,
            0.0,
            0.0,
            0.0,
            0.0,
        ];
        let cov = DMatrix::from_diagonal(&DVector::from_vec(vec![1e-6; 15]));

        let result = monitor.check(&state, &cov, None);
        assert!(result.is_err());
    }

    #[test]
    fn test_health_monitor_check_non_finite_covariance() {
        let limits = HealthLimits::default();
        let mut monitor = HealthMonitor::new(limits);

        let state = vec![
            0.5, 0.5, 100.0, 10.0, 5.0, 0.0, 0.0, 0.0, 0.0, 0.0, 0.0, 0.0, 0.0, 0.0, 0.0,
        ];
        let mut cov = DMatrix::from_diagonal(&DVector::from_vec(vec![1e-6; 15]));
        cov[(0, 0)] = f64::NAN;

        let result = monitor.check(&state, &cov, None);
        assert!(result.is_err());
    }

    #[test]
    fn test_health_monitor_check_latitude_out_of_range() {
        let limits = HealthLimits::default();
        let mut monitor = HealthMonitor::new(limits);

        let state = vec![
            5.0, 0.5, 100.0, 10.0, 5.0, 0.0, 0.0, 0.0, 0.0, 0.0, 0.0, 0.0, 0.0, 0.0, 0.0,
        ]; // lat > PI/2
        let cov = DMatrix::from_diagonal(&DVector::from_vec(vec![1e-6; 15]));

        let result = monitor.check(&state, &cov, None);
        assert!(result.is_err());
    }

    #[test]
    fn test_health_monitor_check_longitude_out_of_range() {
        let limits = HealthLimits::default();
        let mut monitor = HealthMonitor::new(limits);

        let state = vec![
            0.5, 5.0, 100.0, 10.0, 5.0, 0.0, 0.0, 0.0, 0.0, 0.0, 0.0, 0.0, 0.0, 0.0, 0.0,
        ]; // lon > PI
        let cov = DMatrix::from_diagonal(&DVector::from_vec(vec![1e-6; 15]));

        let result = monitor.check(&state, &cov, None);
        assert!(result.is_err());
    }

    #[test]
    fn test_health_monitor_check_altitude_out_of_range() {
        let mut limits = HealthLimits::default();
        limits.alt_m = (-100.0, 10000.0);
        let mut monitor = HealthMonitor::new(limits);

        let state = vec![
            0.5, 0.5, 20000.0, 10.0, 5.0, 0.0, 0.0, 0.0, 0.0, 0.0, 0.0, 0.0, 0.0, 0.0, 0.0,
        ];
        let cov = DMatrix::from_diagonal(&DVector::from_vec(vec![1e-6; 15]));

        let result = monitor.check(&state, &cov, None);
        assert!(result.is_err());
    }

    #[test]
    fn test_health_monitor_check_negative_variance() {
        let limits = HealthLimits::default();
        let mut monitor = HealthMonitor::new(limits);

        let state = vec![
            0.5, 0.5, 100.0, 10.0, 5.0, 0.0, 0.0, 0.0, 0.0, 0.0, 0.0, 0.0, 0.0, 0.0, 0.0,
        ];
        let mut cov = DMatrix::from_diagonal(&DVector::from_vec(vec![1e-6; 15]));
        cov[(2, 2)] = -1.0; // negative variance

        let result = monitor.check(&state, &cov, None);
        assert!(result.is_err());
    }

    #[test]
    fn test_health_monitor_check_variance_too_large() {
        let limits = HealthLimits::default();
        let mut monitor = HealthMonitor::new(limits);

        let state = vec![
            0.5, 0.5, 100.0, 10.0, 5.0, 0.0, 0.0, 0.0, 0.0, 0.0, 0.0, 0.0, 0.0, 0.0, 0.0,
        ];
        let mut cov = DMatrix::from_diagonal(&DVector::from_vec(vec![1e-6; 15]));
        cov[(3, 3)] = 1e20; // variance too large

        let result = monitor.check(&state, &cov, None);
        assert!(result.is_err());
    }

    #[test]
    fn test_health_monitor_check_nis_invalid() {
        let limits = HealthLimits::default();
        let mut monitor = HealthMonitor::new(limits);

        let state = vec![
            0.5, 0.5, 100.0, 10.0, 5.0, 0.0, 0.0, 0.0, 0.0, 0.0, 0.0, 0.0, 0.0, 0.0, 0.0,
        ];
        let cov = DMatrix::from_diagonal(&DVector::from_vec(vec![1e-6; 15]));

        let result = monitor.check(&state, &cov, Some(f64::NAN));
        assert!(result.is_err());
    }

    #[test]
    fn test_health_monitor_check_nis_exceeds_threshold() {
        let mut limits = HealthLimits::default();
        limits.nis_pos_max = 10.0;
        limits.nis_pos_consec_fail = 3;
        let mut monitor = HealthMonitor::new(limits);

        let state = vec![
            0.5, 0.5, 100.0, 10.0, 5.0, 0.0, 0.0, 0.0, 0.0, 0.0, 0.0, 0.0, 0.0, 0.0, 0.0,
        ];
        let cov = DMatrix::from_diagonal(&DVector::from_vec(vec![1e-6; 15]));

        // First two failures should be ok
        assert!(monitor.check(&state, &cov, Some(15.0)).is_ok());
        assert!(monitor.check(&state, &cov, Some(15.0)).is_ok());
        // Third consecutive failure should error
        let result = monitor.check(&state, &cov, Some(15.0));
        assert!(result.is_err());
    }

    #[test]
    fn test_health_monitor_check_nis_reset_on_pass() {
        let mut limits = HealthLimits::default();
        limits.nis_pos_max = 10.0;
        limits.nis_pos_consec_fail = 3;
        let mut monitor = HealthMonitor::new(limits);

        let state = vec![
            0.5, 0.5, 100.0, 10.0, 5.0, 0.0, 0.0, 0.0, 0.0, 0.0, 0.0, 0.0, 0.0, 0.0, 0.0,
        ];
        let cov = DMatrix::from_diagonal(&DVector::from_vec(vec![1e-6; 15]));

        // First failure
        assert!(monitor.check(&state, &cov, Some(15.0)).is_ok());
        // Pass resets counter
        assert!(monitor.check(&state, &cov, Some(5.0)).is_ok());
        // New failures should not accumulate with previous
        assert!(monitor.check(&state, &cov, Some(15.0)).is_ok());
        assert!(monitor.check(&state, &cov, Some(15.0)).is_ok());
    }

    #[test]
    fn test_build_scheduler_passthrough() {
        let args = SchedulerArgs {
            sched: SchedKind::Passthrough,
            interval_s: 1.0,
            phase_s: 0.0,
            on_s: 10.0,
            off_s: 10.0,
            duty_phase_s: 0.0,
        };
        let scheduler = build_scheduler(&args);
        matches!(scheduler, GnssScheduler::PassThrough);
    }

    #[test]
    fn test_build_scheduler_fixed() {
        let args = SchedulerArgs {
            sched: SchedKind::Fixed,
            interval_s: 2.5,
            phase_s: 0.5,
            on_s: 10.0,
            off_s: 10.0,
            duty_phase_s: 0.0,
        };
        let scheduler = build_scheduler(&args);
        if let GnssScheduler::FixedInterval {
            interval_s,
            phase_s,
        } = scheduler
        {
            assert_eq!(interval_s, 2.5);
            assert_eq!(phase_s, 0.5);
        } else {
            panic!("Expected FixedInterval scheduler");
        }
    }

    #[test]
    fn test_build_scheduler_duty() {
        let args = SchedulerArgs {
            sched: SchedKind::Duty,
            interval_s: 1.0,
            phase_s: 0.0,
            on_s: 15.0,
            off_s: 5.0,
            duty_phase_s: 2.0,
        };
        let scheduler = build_scheduler(&args);
        if let GnssScheduler::DutyCycle {
            on_s,
            off_s,
            start_phase_s,
        } = scheduler
        {
            assert_eq!(on_s, 15.0);
            assert_eq!(off_s, 5.0);
            assert_eq!(start_phase_s, 2.0);
        } else {
            panic!("Expected DutyCycle scheduler");
        }
    }

    #[test]
    fn test_build_fault_none() {
        let args = FaultArgs {
            fault: FaultKind::None,
            rho_pos: 0.99,
            sigma_pos_m: 3.0,
            rho_vel: 0.95,
            sigma_vel_mps: 0.3,
            r_scale: 5.0,
            drift_n_mps: 0.02,
            drift_e_mps: 0.0,
            q_bias: 1e-6,
            rotate_omega_rps: 0.0,
            hijack_offset_n_m: 50.0,
            hijack_offset_e_m: 0.0,
            hijack_start_s: 120.0,
            hijack_duration_s: 60.0,
        };
        let fault = build_fault(&args);
        matches!(fault, GnssFaultModel::None);
    }

    #[test]
    fn test_build_fault_degraded() {
        let args = FaultArgs {
            fault: FaultKind::Degraded,
            rho_pos: 0.98,
            sigma_pos_m: 5.0,
            rho_vel: 0.93,
            sigma_vel_mps: 0.5,
            r_scale: 10.0,
            drift_n_mps: 0.02,
            drift_e_mps: 0.0,
            q_bias: 1e-6,
            rotate_omega_rps: 0.0,
            hijack_offset_n_m: 50.0,
            hijack_offset_e_m: 0.0,
            hijack_start_s: 120.0,
            hijack_duration_s: 60.0,
        };
        let fault = build_fault(&args);
        if let GnssFaultModel::Degraded {
            rho_pos,
            sigma_pos_m,
            rho_vel,
            sigma_vel_mps,
            r_scale,
        } = fault
        {
            assert_eq!(rho_pos, 0.98);
            assert_eq!(sigma_pos_m, 5.0);
            assert_eq!(rho_vel, 0.93);
            assert_eq!(sigma_vel_mps, 0.5);
            assert_eq!(r_scale, 10.0);
        } else {
            panic!("Expected Degraded fault model");
        }
    }

    #[test]
    fn test_build_fault_slowbias() {
        let args = FaultArgs {
            fault: FaultKind::Slowbias,
            rho_pos: 0.99,
            sigma_pos_m: 3.0,
            rho_vel: 0.95,
            sigma_vel_mps: 0.3,
            r_scale: 5.0,
            drift_n_mps: 0.05,
            drift_e_mps: 0.02,
            q_bias: 1e-5,
            rotate_omega_rps: 0.01,
            hijack_offset_n_m: 50.0,
            hijack_offset_e_m: 0.0,
            hijack_start_s: 120.0,
            hijack_duration_s: 60.0,
        };
        let fault = build_fault(&args);
        if let GnssFaultModel::SlowBias {
            drift_n_mps,
            drift_e_mps,
            q_bias,
            rotate_omega_rps,
        } = fault
        {
            assert_eq!(drift_n_mps, 0.05);
            assert_eq!(drift_e_mps, 0.02);
            assert_eq!(q_bias, 1e-5);
            assert_eq!(rotate_omega_rps, 0.01);
        } else {
            panic!("Expected SlowBias fault model");
        }
    }

    #[test]
    fn test_build_fault_hijack() {
        let args = FaultArgs {
            fault: FaultKind::Hijack,
            rho_pos: 0.99,
            sigma_pos_m: 3.0,
            rho_vel: 0.95,
            sigma_vel_mps: 0.3,
            r_scale: 5.0,
            drift_n_mps: 0.02,
            drift_e_mps: 0.0,
            q_bias: 1e-6,
            rotate_omega_rps: 0.0,
            hijack_offset_n_m: 100.0,
            hijack_offset_e_m: 50.0,
            hijack_start_s: 180.0,
            hijack_duration_s: 90.0,
        };
        let fault = build_fault(&args);
        if let GnssFaultModel::Hijack {
            offset_n_m,
            offset_e_m,
            start_s,
            duration_s,
        } = fault
        {
            assert_eq!(offset_n_m, 100.0);
            assert_eq!(offset_e_m, 50.0);
            assert_eq!(start_s, 180.0);
            assert_eq!(duration_s, 90.0);
        } else {
            panic!("Expected Hijack fault model");
        }
    }

    #[test]
    fn test_ned_covariance() {
        let cov = NEDCovariance {
            latitude_cov: 1e-6,
            longitude_cov: 1e-6,
            altitude_cov: 1e-4,
            velocity_n_cov: 1e-3,
            velocity_e_cov: 1e-3,
            velocity_v_cov: 1e-3,
            roll_cov: 1e-5,
            pitch_cov: 1e-5,
            yaw_cov: 1e-5,
            acc_bias_x_cov: 1e-6,
            acc_bias_y_cov: 1e-6,
            acc_bias_z_cov: 1e-6,
            gyro_bias_x_cov: 1e-8,
            gyro_bias_y_cov: 1e-8,
            gyro_bias_z_cov: 1e-8,
        };
        assert_eq!(cov.latitude_cov, 1e-6);
        assert_eq!(cov.gyro_bias_z_cov, 1e-8);
    }

    #[test]
    fn test_navigation_result_csv_roundtrip_with_nan() {
        let mut nav = NavigationResult::default();
        nav.latitude = 37.0;
        nav.longitude = -122.0;
        nav.altitude = 100.0;
        nav.latitude_cov = f64::NAN;
        nav.longitude_cov = f64::NAN;

        let temp_file = std::env::temp_dir().join("test_nav_nan.csv");
        NavigationResult::to_csv(&[nav.clone()], &temp_file).unwrap();

        let read = NavigationResult::from_csv(&temp_file).unwrap();
        assert_eq!(read.len(), 1);
        assert_eq!(read[0].latitude, 37.0);
        assert!(read[0].latitude_cov.is_nan());

        let _ = std::fs::remove_file(&temp_file);
    }

    #[test]
    fn test_navigation_result_from_strapdown_state_with_rotation() {
        let timestamp = Utc::now();
        let mut state = StrapdownState::default();
        state.latitude = 0.5; // radians
        state.longitude = 1.0; // radians
        state.altitude = 500.0;
        state.velocity_north = 10.0;
        state.velocity_east = 5.0;
        state.velocity_vertical = -1.0;
        state.attitude = nalgebra::Rotation3::from_euler_angles(0.1, 0.2, 0.3);

        let nav = NavigationResult::from((&timestamp, &state));
        assert_eq!(nav.timestamp, timestamp);
        assert!((nav.latitude - 0.5_f64.to_degrees()).abs() < 1e-6);
        assert!((nav.longitude - 1.0_f64.to_degrees()).abs() < 1e-6);
        assert_eq!(nav.altitude, 500.0);
        assert!(nav.latitude_cov.is_nan());
        assert_eq!(nav.acc_bias_x, 0.0);
    }
    #[test]
    fn test_default_process_noise_values() {
        assert_eq!(DEFAULT_PROCESS_NOISE.len(), 15);
        assert_eq!(DEFAULT_PROCESS_NOISE[0], 1e-6); // position
        assert_eq!(DEFAULT_PROCESS_NOISE[2], 1e-4); // altitude
        assert_eq!(DEFAULT_PROCESS_NOISE[3], 1e-3); // velocity
    }

    #[test]
    fn test_run_closed_loop_with_health_limits() {
        let rec = TestDataRecord {
            time: Utc::now(),
            horizontal_accuracy: 5.0,
            vertical_accuracy: 2.0,
            speed_accuracy: 1.0,
            latitude: 37.0,
            longitude: -122.0,
            altitude: 100.0,
            speed: 10.0,
            bearing: 45.0,
            roll: 0.0,
            pitch: 0.0,
            yaw: 0.0,
            acc_x: 0.0,
            acc_y: 0.0,
            acc_z: 9.81,
            gyro_x: 0.0,
            gyro_y: 0.0,
            gyro_z: 0.0,
            ..Default::default()
        };

        let mut ukf = initialize_ukf(rec.clone(), None, None, None, None, None, None);

        let stream = EventStream {
            start_time: rec.time,
            events: vec![Event::Imu {
                dt_s: 0.1,
                imu: IMUData {
                    accel: Vector3::new(0.0, 0.0, 9.81),
                    gyro: Vector3::new(0.0, 0.0, 0.0),
                },
                elapsed_s: 0.0,
            }],
        };

        let health_limits = HealthLimits::default();
        let result = run_closed_loop(&mut ukf, stream, Some(health_limits));
        assert!(result.is_ok());
    }

    // ==================== Extended Kalman Filter Tests ====================

    #[test]
    fn test_initialize_ekf_default_9state() {
        let rec = TestDataRecord {
            time: Utc::now(),
            horizontal_accuracy: 5.0,
            vertical_accuracy: 2.0,
            speed_accuracy: 1.0,
            latitude: 37.0,
            longitude: -122.0,
            altitude: 100.0,
            speed: 10.0,
            bearing: 45.0, // In degrees
            roll: 0.0,
            pitch: 0.0,
            yaw: 0.0,
            ..Default::default()
        };
        let ekf = initialize_ekf(rec, None, None, None, None, false);
        let estimate = ekf.get_estimate();
        assert_eq!(estimate.len(), 9, "9-state EKF should have 9 states");
        // Check velocity decomposition (bearing 45° means equal north/east components)
        assert!((estimate[3] - estimate[4]).abs() < 1.0); // vn ≈ ve for 45° bearing
    }

    #[test]
    fn test_initialize_ekf_default_15state() {
        let rec = TestDataRecord {
            time: Utc::now(),
            horizontal_accuracy: 5.0,
            vertical_accuracy: 2.0,
            speed_accuracy: 1.0,
            latitude: 37.0,
            longitude: -122.0,
            altitude: 100.0,
            speed: 10.0,
            bearing: 45.0,
            roll: 0.0,
            pitch: 0.0,
            yaw: 0.0,
            ..Default::default()
        };
        let ekf = initialize_ekf(rec, None, None, None, None, true);
        let estimate = ekf.get_estimate();
        assert_eq!(estimate.len(), 15, "15-state EKF should have 15 states");
        // Check that biases are initialized to zero by default
        for i in 9..15 {
            assert!(
                estimate[i].abs() < 1e-6,
                "Default biases should be near zero"
            );
        }
    }

    #[test]
    fn test_initialize_ekf_with_nan_angles() {
        let rec = TestDataRecord {
            time: Utc::now(),
            horizontal_accuracy: 5.0,
            vertical_accuracy: 2.0,
            speed_accuracy: 1.0,
            latitude: 37.0,
            longitude: -122.0,
            altitude: 100.0,
            speed: 10.0,
            bearing: 45.0,
            roll: f64::NAN,
            pitch: f64::NAN,
            yaw: f64::NAN,
            ..Default::default()
        };
        let ekf = initialize_ekf(rec, None, None, None, None, true);
        let estimate = ekf.get_estimate();
        // Should default NaN angles to 0.0
        assert!(estimate[6].abs() < 1e-6, "NaN roll should default to 0"); // roll
        assert!(estimate[7].abs() < 1e-6, "NaN pitch should default to 0"); // pitch
        assert!(estimate[8].abs() < 1e-6, "NaN yaw should default to 0"); // yaw
    }

    #[test]
    fn test_initialize_ekf_with_custom_biases() {
        let rec = TestDataRecord {
            time: Utc::now(),
            horizontal_accuracy: 5.0,
            vertical_accuracy: 2.0,
            speed_accuracy: 1.0,
            latitude: 37.0,
            longitude: -122.0,
            altitude: 100.0,
            speed: 10.0,
            bearing: 45.0,
            roll: 0.0,
            pitch: 0.0,
            yaw: 0.0,
            ..Default::default()
        };
        let ekf = initialize_ekf(
            rec,
            Some(vec![1e-4, 2e-4, 3e-4]),
            Some(vec![0.01, 0.02, 0.03, 0.001, 0.002, 0.003]),
            Some(vec![1e-5; 6]),
            None,
            true,
        );
        let estimate = ekf.get_estimate();
        assert_eq!(estimate.len(), 15);
        // Check that custom biases are set
        assert!((estimate[9] - 0.01).abs() < 1e-9);
        assert!((estimate[10] - 0.02).abs() < 1e-9);
        assert!((estimate[11] - 0.03).abs() < 1e-9);
    }

    #[test]
    fn test_initialize_ekf_with_custom_process_noise() {
        let rec = TestDataRecord {
            time: Utc::now(),
            horizontal_accuracy: 5.0,
            vertical_accuracy: 2.0,
            speed_accuracy: 1.0,
            latitude: 37.0,
            longitude: -122.0,
            altitude: 100.0,
            speed: 10.0,
            bearing: 45.0,
            roll: 0.0,
            pitch: 0.0,
            yaw: 0.0,
            ..Default::default()
        };
        let custom_noise = vec![1e-7; 15];
        let ekf = initialize_ekf(rec, None, None, None, Some(custom_noise.clone()), true);
        // Verify EKF was created successfully
        assert_eq!(ekf.get_estimate().len(), 15);
    }

<<<<<<< HEAD
    // Note: TestDataRecord MCAP roundtrip test is disabled due to CSV-specific deserializers
    // that conflict with binary serialization formats. TestDataRecord is optimized for CSV.
    // For MCAP usage, convert TestDataRecord to NavigationResult.
    
    #[test]
    #[ignore] // Disabled - see note above
    fn test_test_data_record_mcap_write_only() {
        let temp_file = std::env::temp_dir().join("test_data_mcap.mcap");
        
        // Create test data
        let records = vec![
            TestDataRecord {
                time: DateTime::parse_from_str("2023-01-01 00:00:00+00:00", "%Y-%m-%d %H:%M:%S%z")
                    .unwrap()
                    .with_timezone(&Utc),
                bearing_accuracy: 0.1,
                speed_accuracy: 0.1,
                vertical_accuracy: 0.1,
                horizontal_accuracy: 0.1,
                speed: 1.0,
                bearing: 90.0,
                altitude: 100.0,
                longitude: -122.0,
                latitude: 37.0,
                qz: 0.0,
                qy: 0.0,
                qx: 0.0,
                qw: 1.0,
                roll: 0.0,
                pitch: 0.0,
                yaw: 0.0,
                acc_z: 9.81,
                acc_y: 0.0,
                acc_x: 0.0,
                gyro_z: 0.01,
                gyro_y: 0.01,
                gyro_x: 0.01,
                mag_z: 50.0,
                mag_y: -30.0,
                mag_x: -20.0,
                relative_altitude: 5.0,
                pressure: 1013.25,
                grav_z: 9.81,
                grav_y: 0.0,
                grav_x: 0.0,
            },
            TestDataRecord {
                time: DateTime::parse_from_str("2023-01-01 00:01:00+00:00", "%Y-%m-%d %H:%M:%S%z")
                    .unwrap()
                    .with_timezone(&Utc),
                bearing_accuracy: 0.1,
                speed_accuracy: 0.1,
                vertical_accuracy: 0.1,
                horizontal_accuracy: 0.1,
                speed: 2.0,
                bearing: 180.0,
                altitude: 200.0,
                longitude: -121.0,
                latitude: 38.0,
                qz: 0.0,
                qy: 0.0,
                qx: 0.0,
                qw: 1.0,
                roll: 0.1,
                pitch: 0.1,
                yaw: 0.1,
                acc_z: 9.81,
                acc_y: 0.01,
                acc_x: -0.01,
                gyro_z: 0.02,
                gyro_y: -0.02,
                gyro_x: 0.02,
                mag_z: 55.0,
                mag_y: -25.0,
                mag_x: -15.0,
                relative_altitude: 10.0,
                pressure: 1012.25,
                grav_z: 9.81,
                grav_y: 0.01,
                grav_x: -0.01,
            },
        ];

        // Write to MCAP (writing works fine)
        TestDataRecord::to_mcap(&records, &temp_file).expect("Failed to write to MCAP");

        // Check file exists
        assert!(temp_file.exists(), "MCAP file should exist");

        // Note: Reading back would fail due to CSV-specific deserializers
        // In production, convert TestDataRecord to NavigationResult for MCAP storage

        // Cleanup
        let _ = std::fs::remove_file(&temp_file);
    }

    #[test]
    fn test_navigation_result_mcap_roundtrip() {
        let temp_file = std::env::temp_dir().join("nav_results_mcap.mcap");
        
        // Create test navigation results
        let mut result1 = NavigationResult::default();
        result1.timestamp = Utc::now();
        result1.latitude = 37.0;
        result1.longitude = -122.0;
        result1.altitude = 100.0;
        result1.velocity_north = 10.0;
        result1.velocity_east = 5.0;
        result1.velocity_vertical = -1.0;
        result1.roll = 0.1;
        result1.pitch = 0.2;
        result1.yaw = 0.3;

        let mut result2 = NavigationResult::default();
        result2.timestamp = Utc::now() + chrono::Duration::seconds(1);
        result2.latitude = 37.01;
        result2.longitude = -122.01;
        result2.altitude = 110.0;
        result2.velocity_north = 12.0;
        result2.velocity_east = 6.0;
        result2.velocity_vertical = 0.5;
        result2.roll = 0.15;
        result2.pitch = 0.25;
        result2.yaw = 0.35;

        let results = vec![result1.clone(), result2.clone()];

        // Write to MCAP
        NavigationResult::to_mcap(&results, &temp_file).expect("Failed to write navigation results to MCAP");

        // Check file exists
        assert!(temp_file.exists(), "MCAP file should exist");

        // Read back from MCAP
        let read_results = NavigationResult::from_mcap(&temp_file).expect("Failed to read navigation results from MCAP");

        // Verify count
        assert_eq!(read_results.len(), results.len(), "Result count should match");

        // Verify content
        for (i, (original, read)) in results.iter().zip(read_results.iter()).enumerate() {
            assert_eq!(original.timestamp, read.timestamp, "Result {} timestamp should match", i);
            assert!((original.latitude - read.latitude).abs() < 1e-6, "Result {} latitude should match", i);
            assert!((original.longitude - read.longitude).abs() < 1e-6, "Result {} longitude should match", i);
            assert!((original.altitude - read.altitude).abs() < 1e-6, "Result {} altitude should match", i);
            assert!((original.velocity_north - read.velocity_north).abs() < 1e-6, "Result {} velocity_north should match", i);
            assert!((original.roll - read.roll).abs() < 1e-6, "Result {} roll should match", i);
            assert!((original.pitch - read.pitch).abs() < 1e-6, "Result {} pitch should match", i);
            assert!((original.yaw - read.yaw).abs() < 1e-6, "Result {} yaw should match", i);
        }

        // Cleanup
        let _ = std::fs::remove_file(&temp_file);
=======
    #[test]
    fn test_test_data_record_netcdf_roundtrip() {
        use tempfile::NamedTempFile;
        
        // Create sample TestDataRecord
        let record = TestDataRecord {
            time: Utc::now(),
            bearing_accuracy: 0.1,
            speed_accuracy: 0.2,
            vertical_accuracy: 0.3,
            horizontal_accuracy: 0.4,
            speed: 5.0,
            bearing: 90.0,
            altitude: 100.0,
            longitude: -122.0,
            latitude: 37.0,
            qz: 0.1,
            qy: 0.2,
            qx: 0.3,
            qw: 0.4,
            roll: 0.5,
            pitch: 0.6,
            yaw: 0.7,
            acc_z: 9.81,
            acc_y: 0.1,
            acc_x: 0.2,
            gyro_z: 0.01,
            gyro_y: 0.02,
            gyro_x: 0.03,
            mag_z: 50.0,
            mag_y: -30.0,
            mag_x: -20.0,
            relative_altitude: 10.0,
            pressure: 1013.25,
            grav_z: 9.81,
            grav_y: 0.0,
            grav_x: 0.0,
        };

        let records = vec![record.clone()];

        // Create a temporary file
        let temp_file = NamedTempFile::new().unwrap();
        let path = temp_file.path();

        // Write to netCDF
        TestDataRecord::to_netcdf(&records, path).expect("Failed to write netCDF");

        // Read from netCDF
        let read_records = TestDataRecord::from_netcdf(path).expect("Failed to read netCDF");

        // Verify
        assert_eq!(read_records.len(), 1);
        let read_record = &read_records[0];
        
        assert_eq!(read_record.time.timestamp(), record.time.timestamp());
        assert!((read_record.bearing_accuracy - record.bearing_accuracy).abs() < 1e-6);
        assert!((read_record.speed_accuracy - record.speed_accuracy).abs() < 1e-6);
        assert!((read_record.latitude - record.latitude).abs() < 1e-6);
        assert!((read_record.longitude - record.longitude).abs() < 1e-6);
        assert!((read_record.altitude - record.altitude).abs() < 1e-6);
    }

    #[test]
    fn test_navigation_result_netcdf_roundtrip() {
        use tempfile::NamedTempFile;
        
        // Create sample NavigationResult
        let result = NavigationResult {
            timestamp: Utc::now(),
            latitude: 37.5,
            longitude: -122.5,
            altitude: 150.0,
            velocity_north: 1.0,
            velocity_east: 2.0,
            velocity_vertical: 0.5,
            roll: 0.1,
            pitch: 0.2,
            yaw: 0.3,
            acc_bias_x: 0.01,
            acc_bias_y: 0.02,
            acc_bias_z: 0.03,
            gyro_bias_x: 0.001,
            gyro_bias_y: 0.002,
            gyro_bias_z: 0.003,
            latitude_cov: 1e-6,
            longitude_cov: 1e-6,
            altitude_cov: 1e-6,
            velocity_n_cov: 1e-6,
            velocity_e_cov: 1e-6,
            velocity_v_cov: 1e-6,
            roll_cov: 1e-6,
            pitch_cov: 1e-6,
            yaw_cov: 1e-6,
            acc_bias_x_cov: 1e-6,
            acc_bias_y_cov: 1e-6,
            acc_bias_z_cov: 1e-6,
            gyro_bias_x_cov: 1e-6,
            gyro_bias_y_cov: 1e-6,
            gyro_bias_z_cov: 1e-6,
        };

        let results = vec![result.clone()];

        // Create a temporary file
        let temp_file = NamedTempFile::new().unwrap();
        let path = temp_file.path();

        // Write to netCDF
        NavigationResult::to_netcdf(&results, path).expect("Failed to write netCDF");

        // Read from netCDF
        let read_results = NavigationResult::from_netcdf(path).expect("Failed to read netCDF");

        // Verify
        assert_eq!(read_results.len(), 1);
        let read_result = &read_results[0];
        
        assert_eq!(read_result.timestamp.timestamp(), result.timestamp.timestamp());
        assert!((read_result.latitude - result.latitude).abs() < 1e-6);
        assert!((read_result.longitude - result.longitude).abs() < 1e-6);
        assert!((read_result.altitude - result.altitude).abs() < 1e-6);
        assert!((read_result.velocity_north - result.velocity_north).abs() < 1e-6);
        assert!((read_result.velocity_east - result.velocity_east).abs() < 1e-6);
        assert!((read_result.roll - result.roll).abs() < 1e-6);
        assert!((read_result.pitch - result.pitch).abs() < 1e-6);
        assert!((read_result.yaw - result.yaw).abs() < 1e-6);
    }

    #[test]
    fn test_multiple_records_netcdf() {
        use tempfile::NamedTempFile;
        
        // Create multiple TestDataRecords
        let mut records = Vec::new();
        for i in 0..5 {
            records.push(TestDataRecord {
                time: Utc::now() + Duration::seconds(i as i64),
                latitude: 37.0 + (i as f64) * 0.01,
                longitude: -122.0 + (i as f64) * 0.01,
                altitude: 100.0 + (i as f64) * 10.0,
                speed: (i as f64) * 2.0,
                bearing: (i as f64) * 45.0,
                ..Default::default()
            });
        }

        // Create a temporary file
        let temp_file = NamedTempFile::new().unwrap();
        let path = temp_file.path();

        // Write to netCDF
        TestDataRecord::to_netcdf(&records, path).expect("Failed to write netCDF");

        // Read from netCDF
        let read_records = TestDataRecord::from_netcdf(path).expect("Failed to read netCDF");

        // Verify
        assert_eq!(read_records.len(), 5);
        for i in 0..5 {
            assert_eq!(read_records[i].time.timestamp(), records[i].time.timestamp());
            assert!((read_records[i].latitude - records[i].latitude).abs() < 1e-6);
            assert!((read_records[i].longitude - records[i].longitude).abs() < 1e-6);
            assert!((read_records[i].altitude - records[i].altitude).abs() < 1e-6);
        }
    }

    #[test]
    fn test_empty_records_netcdf() {
        use tempfile::NamedTempFile;
        
        let records: Vec<TestDataRecord> = Vec::new();
        let temp_file = NamedTempFile::new().unwrap();
        let path = temp_file.path();

        // Should fail with empty records
        let result = TestDataRecord::to_netcdf(&records, path);
        assert!(result.is_err());
>>>>>>> 1641cef1
    }
}<|MERGE_RESOLUTION|>--- conflicted
+++ resolved
@@ -295,7 +295,6 @@
         Ok(())
     }
 
-<<<<<<< HEAD
     /// Writes a vector of TestDataRecord structs to an MCAP file.
     ///
     /// **Note**: This method uses MessagePack encoding. Due to CSV-specific field deserializers  
@@ -365,117 +364,10 @@
     ///
     /// # Arguments
     /// * `path` - Path to the MCAP file to read.
-=======
-    /// Writes a vector of TestDataRecord structs to a netCDF file.
-    ///
-    /// # Arguments
-    /// * `records` - Vector of TestDataRecord structs to write
-    /// * `path` - Path where the netCDF file will be saved
-    ///
-    /// # Returns
-    /// * `Result<()>` - Ok if successful, Err otherwise
-    ///
-    /// # Note
-    /// The timestamp is stored as seconds since Unix epoch (1970-01-01 00:00:00 UTC).
-    /// All f64 fields from TestDataRecord are stored as netCDF double precision variables.
-    pub fn to_netcdf<P: AsRef<Path>>(records: &[Self], path: P) -> Result<()> {
-        if records.is_empty() {
-            bail!("Cannot write empty records to netCDF");
-        }
-
-        let n = records.len();
-        let mut file = netcdf::create(path)?;
-
-        // Define dimensions
-        file.add_dimension("time", n)?;
-
-        // Helper macro to add a variable and write data
-        macro_rules! add_and_write {
-            ($file:expr, $name:expr, $data:expr) => {{
-                let mut var = $file.add_variable::<f64>($name, &["time"])?;
-                var.put_values(&$data, ..)?;
-            }};
-        }
-
-        // Prepare all data arrays first
-        let times: Vec<f64> = records.iter().map(|r| r.time.timestamp() as f64).collect();
-        let bearing_accuracy: Vec<f64> = records.iter().map(|r| r.bearing_accuracy).collect();
-        let speed_accuracy: Vec<f64> = records.iter().map(|r| r.speed_accuracy).collect();
-        let vertical_accuracy: Vec<f64> = records.iter().map(|r| r.vertical_accuracy).collect();
-        let horizontal_accuracy: Vec<f64> = records.iter().map(|r| r.horizontal_accuracy).collect();
-        let speed: Vec<f64> = records.iter().map(|r| r.speed).collect();
-        let bearing: Vec<f64> = records.iter().map(|r| r.bearing).collect();
-        let altitude: Vec<f64> = records.iter().map(|r| r.altitude).collect();
-        let longitude: Vec<f64> = records.iter().map(|r| r.longitude).collect();
-        let latitude: Vec<f64> = records.iter().map(|r| r.latitude).collect();
-        let qz: Vec<f64> = records.iter().map(|r| r.qz).collect();
-        let qy: Vec<f64> = records.iter().map(|r| r.qy).collect();
-        let qx: Vec<f64> = records.iter().map(|r| r.qx).collect();
-        let qw: Vec<f64> = records.iter().map(|r| r.qw).collect();
-        let roll: Vec<f64> = records.iter().map(|r| r.roll).collect();
-        let pitch: Vec<f64> = records.iter().map(|r| r.pitch).collect();
-        let yaw: Vec<f64> = records.iter().map(|r| r.yaw).collect();
-        let acc_z: Vec<f64> = records.iter().map(|r| r.acc_z).collect();
-        let acc_y: Vec<f64> = records.iter().map(|r| r.acc_y).collect();
-        let acc_x: Vec<f64> = records.iter().map(|r| r.acc_x).collect();
-        let gyro_z: Vec<f64> = records.iter().map(|r| r.gyro_z).collect();
-        let gyro_y: Vec<f64> = records.iter().map(|r| r.gyro_y).collect();
-        let gyro_x: Vec<f64> = records.iter().map(|r| r.gyro_x).collect();
-        let mag_z: Vec<f64> = records.iter().map(|r| r.mag_z).collect();
-        let mag_y: Vec<f64> = records.iter().map(|r| r.mag_y).collect();
-        let mag_x: Vec<f64> = records.iter().map(|r| r.mag_x).collect();
-        let relative_altitude: Vec<f64> = records.iter().map(|r| r.relative_altitude).collect();
-        let pressure: Vec<f64> = records.iter().map(|r| r.pressure).collect();
-        let grav_z: Vec<f64> = records.iter().map(|r| r.grav_z).collect();
-        let grav_y: Vec<f64> = records.iter().map(|r| r.grav_y).collect();
-        let grav_x: Vec<f64> = records.iter().map(|r| r.grav_x).collect();
-
-        // Add variables and write data
-        add_and_write!(file, "time", times);
-        add_and_write!(file, "bearingAccuracy", bearing_accuracy);
-        add_and_write!(file, "speedAccuracy", speed_accuracy);
-        add_and_write!(file, "verticalAccuracy", vertical_accuracy);
-        add_and_write!(file, "horizontalAccuracy", horizontal_accuracy);
-        add_and_write!(file, "speed", speed);
-        add_and_write!(file, "bearing", bearing);
-        add_and_write!(file, "altitude", altitude);
-        add_and_write!(file, "longitude", longitude);
-        add_and_write!(file, "latitude", latitude);
-        add_and_write!(file, "qz", qz);
-        add_and_write!(file, "qy", qy);
-        add_and_write!(file, "qx", qx);
-        add_and_write!(file, "qw", qw);
-        add_and_write!(file, "roll", roll);
-        add_and_write!(file, "pitch", pitch);
-        add_and_write!(file, "yaw", yaw);
-        add_and_write!(file, "acc_z", acc_z);
-        add_and_write!(file, "acc_y", acc_y);
-        add_and_write!(file, "acc_x", acc_x);
-        add_and_write!(file, "gyro_z", gyro_z);
-        add_and_write!(file, "gyro_y", gyro_y);
-        add_and_write!(file, "gyro_x", gyro_x);
-        add_and_write!(file, "mag_z", mag_z);
-        add_and_write!(file, "mag_y", mag_y);
-        add_and_write!(file, "mag_x", mag_x);
-        add_and_write!(file, "relativeAltitude", relative_altitude);
-        add_and_write!(file, "pressure", pressure);
-        add_and_write!(file, "grav_z", grav_z);
-        add_and_write!(file, "grav_y", grav_y);
-        add_and_write!(file, "grav_x", grav_x);
-
-        Ok(())
-    }
-
-    /// Reads a netCDF file and returns a vector of `TestDataRecord` structs.
-    ///
-    /// # Arguments
-    /// * `path` - Path to the netCDF file to read.
->>>>>>> 1641cef1
     ///
     /// # Returns
     /// * `Ok(Vec<TestDataRecord>)` if successful.
     /// * `Err` if the file cannot be read or parsed.
-<<<<<<< HEAD
     pub fn from_mcap<P: AsRef<Path>>(path: P) -> Result<Vec<Self>, Box<dyn std::error::Error>> {
         use mcap::MessageStream;
         use std::fs::File;
@@ -492,95 +384,6 @@
             let message = message_result?;
             let record: Self = rmp_serde::from_slice(&message.data)?;
             records.push(record);
-=======
-    pub fn from_netcdf<P: AsRef<Path>>(path: P) -> Result<Vec<Self>> {
-        let file = netcdf::open(path)?;
-
-        // Read time variable
-        let time_var = file.variable("time").ok_or_else(|| anyhow::anyhow!("Variable 'time' not found"))?;
-        let times: Vec<f64> = time_var.get_values(..)?;
-
-        // Helper macro to read a variable
-        macro_rules! read_var {
-            ($name:expr) => {{
-                let var = file.variable($name).ok_or_else(|| anyhow::anyhow!("Variable '{}' not found", $name))?;
-                var.get_values::<f64, _>(..).unwrap_or_else(|_| {
-                    warn!("Failed to read variable '{}', using NaN", $name);
-                    vec![f64::NAN; times.len()]
-                })
-            }};
-        }
-
-        // Read all variables
-        let bearing_accuracy = read_var!("bearingAccuracy");
-        let speed_accuracy = read_var!("speedAccuracy");
-        let vertical_accuracy = read_var!("verticalAccuracy");
-        let horizontal_accuracy = read_var!("horizontalAccuracy");
-        let speed = read_var!("speed");
-        let bearing = read_var!("bearing");
-        let altitude = read_var!("altitude");
-        let longitude = read_var!("longitude");
-        let latitude = read_var!("latitude");
-        let qz = read_var!("qz");
-        let qy = read_var!("qy");
-        let qx = read_var!("qx");
-        let qw = read_var!("qw");
-        let roll = read_var!("roll");
-        let pitch = read_var!("pitch");
-        let yaw = read_var!("yaw");
-        let acc_z = read_var!("acc_z");
-        let acc_y = read_var!("acc_y");
-        let acc_x = read_var!("acc_x");
-        let gyro_z = read_var!("gyro_z");
-        let gyro_y = read_var!("gyro_y");
-        let gyro_x = read_var!("gyro_x");
-        let mag_z = read_var!("mag_z");
-        let mag_y = read_var!("mag_y");
-        let mag_x = read_var!("mag_x");
-        let relative_altitude = read_var!("relativeAltitude");
-        let pressure = read_var!("pressure");
-        let grav_z = read_var!("grav_z");
-        let grav_y = read_var!("grav_y");
-        let grav_x = read_var!("grav_x");
-
-        // Build records
-        let mut records = Vec::with_capacity(times.len());
-        for i in 0..times.len() {
-            records.push(TestDataRecord {
-                time: DateTime::from_timestamp(times[i].round() as i64, 0)
-                    .unwrap_or_else(|| DateTime::from_timestamp(0, 0).unwrap()),
-                bearing_accuracy: bearing_accuracy[i],
-                speed_accuracy: speed_accuracy[i],
-                vertical_accuracy: vertical_accuracy[i],
-                horizontal_accuracy: horizontal_accuracy[i],
-                speed: speed[i],
-                bearing: bearing[i],
-                altitude: altitude[i],
-                longitude: longitude[i],
-                latitude: latitude[i],
-                qz: qz[i],
-                qy: qy[i],
-                qx: qx[i],
-                qw: qw[i],
-                roll: roll[i],
-                pitch: pitch[i],
-                yaw: yaw[i],
-                acc_z: acc_z[i],
-                acc_y: acc_y[i],
-                acc_x: acc_x[i],
-                gyro_z: gyro_z[i],
-                gyro_y: gyro_y[i],
-                gyro_x: gyro_x[i],
-                mag_z: mag_z[i],
-                mag_y: mag_y[i],
-                mag_x: mag_x[i],
-                relative_altitude: relative_altitude[i],
-                pressure: pressure[i],
-                grav_z: grav_z[i],
-                grav_y: grav_y[i],
-                grav_x: grav_x[i],
-            });
->>>>>>> 1641cef1
         }
 
         Ok(records)
@@ -769,7 +572,6 @@
         Ok(records)
     }
 
-<<<<<<< HEAD
     /// Writes a vector of NavigationResult structs to an MCAP file.
     ///
     /// # Arguments
@@ -846,118 +648,10 @@
     ///
     /// # Arguments
     /// * `path` - Path to the MCAP file to read.
-=======
-    /// Writes a vector of NavigationResult structs to a netCDF file.
-    ///
-    /// # Arguments
-    /// * `records` - Vector of NavigationResult structs to write
-    /// * `path` - Path where the netCDF file will be saved
-    ///
-    /// # Returns
-    /// * `Result<()>` - Ok if successful, Err otherwise
-    ///
-    /// # Note
-    /// The timestamp is stored as seconds since Unix epoch (1970-01-01 00:00:00 UTC).
-    /// All f64 fields from NavigationResult are stored as netCDF double precision variables.
-    pub fn to_netcdf<P: AsRef<Path>>(records: &[Self], path: P) -> Result<()> {
-        if records.is_empty() {
-            bail!("Cannot write empty records to netCDF");
-        }
-
-        let n = records.len();
-        let mut file = netcdf::create(path)?;
-
-        // Define dimensions
-        file.add_dimension("time", n)?;
-
-        // Helper macro to add a variable and write data
-        macro_rules! add_and_write {
-            ($file:expr, $name:expr, $data:expr) => {{
-                let mut var = $file.add_variable::<f64>($name, &["time"])?;
-                var.put_values(&$data, ..)?;
-            }};
-        }
-
-        // Prepare all data arrays first
-        let times: Vec<f64> = records.iter().map(|r| r.timestamp.timestamp() as f64).collect();
-        let latitude: Vec<f64> = records.iter().map(|r| r.latitude).collect();
-        let longitude: Vec<f64> = records.iter().map(|r| r.longitude).collect();
-        let altitude: Vec<f64> = records.iter().map(|r| r.altitude).collect();
-        let velocity_north: Vec<f64> = records.iter().map(|r| r.velocity_north).collect();
-        let velocity_east: Vec<f64> = records.iter().map(|r| r.velocity_east).collect();
-        let velocity_vertical: Vec<f64> = records.iter().map(|r| r.velocity_vertical).collect();
-        let roll: Vec<f64> = records.iter().map(|r| r.roll).collect();
-        let pitch: Vec<f64> = records.iter().map(|r| r.pitch).collect();
-        let yaw: Vec<f64> = records.iter().map(|r| r.yaw).collect();
-        let acc_bias_x: Vec<f64> = records.iter().map(|r| r.acc_bias_x).collect();
-        let acc_bias_y: Vec<f64> = records.iter().map(|r| r.acc_bias_y).collect();
-        let acc_bias_z: Vec<f64> = records.iter().map(|r| r.acc_bias_z).collect();
-        let gyro_bias_x: Vec<f64> = records.iter().map(|r| r.gyro_bias_x).collect();
-        let gyro_bias_y: Vec<f64> = records.iter().map(|r| r.gyro_bias_y).collect();
-        let gyro_bias_z: Vec<f64> = records.iter().map(|r| r.gyro_bias_z).collect();
-
-        let latitude_cov: Vec<f64> = records.iter().map(|r| r.latitude_cov).collect();
-        let longitude_cov: Vec<f64> = records.iter().map(|r| r.longitude_cov).collect();
-        let altitude_cov: Vec<f64> = records.iter().map(|r| r.altitude_cov).collect();
-        let velocity_n_cov: Vec<f64> = records.iter().map(|r| r.velocity_n_cov).collect();
-        let velocity_e_cov: Vec<f64> = records.iter().map(|r| r.velocity_e_cov).collect();
-        let velocity_v_cov: Vec<f64> = records.iter().map(|r| r.velocity_v_cov).collect();
-        let roll_cov: Vec<f64> = records.iter().map(|r| r.roll_cov).collect();
-        let pitch_cov: Vec<f64> = records.iter().map(|r| r.pitch_cov).collect();
-        let yaw_cov: Vec<f64> = records.iter().map(|r| r.yaw_cov).collect();
-        let acc_bias_x_cov: Vec<f64> = records.iter().map(|r| r.acc_bias_x_cov).collect();
-        let acc_bias_y_cov: Vec<f64> = records.iter().map(|r| r.acc_bias_y_cov).collect();
-        let acc_bias_z_cov: Vec<f64> = records.iter().map(|r| r.acc_bias_z_cov).collect();
-        let gyro_bias_x_cov: Vec<f64> = records.iter().map(|r| r.gyro_bias_x_cov).collect();
-        let gyro_bias_y_cov: Vec<f64> = records.iter().map(|r| r.gyro_bias_y_cov).collect();
-        let gyro_bias_z_cov: Vec<f64> = records.iter().map(|r| r.gyro_bias_z_cov).collect();
-
-        // Add variables and write data
-        add_and_write!(file, "time", times);
-        add_and_write!(file, "latitude", latitude);
-        add_and_write!(file, "longitude", longitude);
-        add_and_write!(file, "altitude", altitude);
-        add_and_write!(file, "velocity_north", velocity_north);
-        add_and_write!(file, "velocity_east", velocity_east);
-        add_and_write!(file, "velocity_vertical", velocity_vertical);
-        add_and_write!(file, "roll", roll);
-        add_and_write!(file, "pitch", pitch);
-        add_and_write!(file, "yaw", yaw);
-        add_and_write!(file, "acc_bias_x", acc_bias_x);
-        add_and_write!(file, "acc_bias_y", acc_bias_y);
-        add_and_write!(file, "acc_bias_z", acc_bias_z);
-        add_and_write!(file, "gyro_bias_x", gyro_bias_x);
-        add_and_write!(file, "gyro_bias_y", gyro_bias_y);
-        add_and_write!(file, "gyro_bias_z", gyro_bias_z);
-        add_and_write!(file, "latitude_cov", latitude_cov);
-        add_and_write!(file, "longitude_cov", longitude_cov);
-        add_and_write!(file, "altitude_cov", altitude_cov);
-        add_and_write!(file, "velocity_n_cov", velocity_n_cov);
-        add_and_write!(file, "velocity_e_cov", velocity_e_cov);
-        add_and_write!(file, "velocity_v_cov", velocity_v_cov);
-        add_and_write!(file, "roll_cov", roll_cov);
-        add_and_write!(file, "pitch_cov", pitch_cov);
-        add_and_write!(file, "yaw_cov", yaw_cov);
-        add_and_write!(file, "acc_bias_x_cov", acc_bias_x_cov);
-        add_and_write!(file, "acc_bias_y_cov", acc_bias_y_cov);
-        add_and_write!(file, "acc_bias_z_cov", acc_bias_z_cov);
-        add_and_write!(file, "gyro_bias_x_cov", gyro_bias_x_cov);
-        add_and_write!(file, "gyro_bias_y_cov", gyro_bias_y_cov);
-        add_and_write!(file, "gyro_bias_z_cov", gyro_bias_z_cov);
-
-        Ok(())
-    }
-
-    /// Reads a netCDF file and returns a vector of `NavigationResult` structs.
-    ///
-    /// # Arguments
-    /// * `path` - Path to the netCDF file to read.
->>>>>>> 1641cef1
     ///
     /// # Returns
     /// * `Ok(Vec<NavigationResult>)` if successful.
     /// * `Err` if the file cannot be read or parsed.
-<<<<<<< HEAD
     ///
     /// # Example
     ///
@@ -985,97 +679,6 @@
             let message = message_result?;
             let record: Self = rmp_serde::from_slice(&message.data)?;
             records.push(record);
-=======
-    pub fn from_netcdf<P: AsRef<Path>>(path: P) -> Result<Vec<Self>> {
-        let file = netcdf::open(path)?;
-
-        // Read time variable
-        let time_var = file.variable("time").ok_or_else(|| anyhow::anyhow!("Variable 'time' not found"))?;
-        let times: Vec<f64> = time_var.get_values(..)?;
-
-        // Helper macro to read a variable
-        macro_rules! read_var {
-            ($name:expr) => {{
-                let var = file.variable($name).ok_or_else(|| anyhow::anyhow!("Variable '{}' not found", $name))?;
-                var.get_values::<f64, _>(..).unwrap_or_else(|_| {
-                    warn!("Failed to read variable '{}', using 0.0 (navigation state) or NaN (IMU measurement)", $name);
-                    vec![0.0; times.len()]
-                })
-            }};
-        }
-
-        // Read navigation state variables
-        let latitude = read_var!("latitude");
-        let longitude = read_var!("longitude");
-        let altitude = read_var!("altitude");
-        let velocity_north = read_var!("velocity_north");
-        let velocity_east = read_var!("velocity_east");
-        let velocity_vertical = read_var!("velocity_vertical");
-        let roll = read_var!("roll");
-        let pitch = read_var!("pitch");
-        let yaw = read_var!("yaw");
-        let acc_bias_x = read_var!("acc_bias_x");
-        let acc_bias_y = read_var!("acc_bias_y");
-        let acc_bias_z = read_var!("acc_bias_z");
-        let gyro_bias_x = read_var!("gyro_bias_x");
-        let gyro_bias_y = read_var!("gyro_bias_y");
-        let gyro_bias_z = read_var!("gyro_bias_z");
-
-        // Read covariance variables
-        let latitude_cov = read_var!("latitude_cov");
-        let longitude_cov = read_var!("longitude_cov");
-        let altitude_cov = read_var!("altitude_cov");
-        let velocity_n_cov = read_var!("velocity_n_cov");
-        let velocity_e_cov = read_var!("velocity_e_cov");
-        let velocity_v_cov = read_var!("velocity_v_cov");
-        let roll_cov = read_var!("roll_cov");
-        let pitch_cov = read_var!("pitch_cov");
-        let yaw_cov = read_var!("yaw_cov");
-        let acc_bias_x_cov = read_var!("acc_bias_x_cov");
-        let acc_bias_y_cov = read_var!("acc_bias_y_cov");
-        let acc_bias_z_cov = read_var!("acc_bias_z_cov");
-        let gyro_bias_x_cov = read_var!("gyro_bias_x_cov");
-        let gyro_bias_y_cov = read_var!("gyro_bias_y_cov");
-        let gyro_bias_z_cov = read_var!("gyro_bias_z_cov");
-
-        // Build records
-        let mut records = Vec::with_capacity(times.len());
-        for i in 0..times.len() {
-            records.push(NavigationResult {
-                timestamp: DateTime::from_timestamp(times[i].round() as i64, 0)
-                    .unwrap_or_else(|| DateTime::from_timestamp(0, 0).unwrap()),
-                latitude: latitude[i],
-                longitude: longitude[i],
-                altitude: altitude[i],
-                velocity_north: velocity_north[i],
-                velocity_east: velocity_east[i],
-                velocity_vertical: velocity_vertical[i],
-                roll: roll[i],
-                pitch: pitch[i],
-                yaw: yaw[i],
-                acc_bias_x: acc_bias_x[i],
-                acc_bias_y: acc_bias_y[i],
-                acc_bias_z: acc_bias_z[i],
-                gyro_bias_x: gyro_bias_x[i],
-                gyro_bias_y: gyro_bias_y[i],
-                gyro_bias_z: gyro_bias_z[i],
-                latitude_cov: latitude_cov[i],
-                longitude_cov: longitude_cov[i],
-                altitude_cov: altitude_cov[i],
-                velocity_n_cov: velocity_n_cov[i],
-                velocity_e_cov: velocity_e_cov[i],
-                velocity_v_cov: velocity_v_cov[i],
-                roll_cov: roll_cov[i],
-                pitch_cov: pitch_cov[i],
-                yaw_cov: yaw_cov[i],
-                acc_bias_x_cov: acc_bias_x_cov[i],
-                acc_bias_y_cov: acc_bias_y_cov[i],
-                acc_bias_z_cov: acc_bias_z_cov[i],
-                gyro_bias_x_cov: gyro_bias_x_cov[i],
-                gyro_bias_y_cov: gyro_bias_y_cov[i],
-                gyro_bias_z_cov: gyro_bias_z_cov[i],
-            });
->>>>>>> 1641cef1
         }
 
         Ok(records)
@@ -3985,7 +3588,6 @@
         assert_eq!(ekf.get_estimate().len(), 15);
     }
 
-<<<<<<< HEAD
     // Note: TestDataRecord MCAP roundtrip test is disabled due to CSV-specific deserializers
     // that conflict with binary serialization formats. TestDataRecord is optimized for CSV.
     // For MCAP usage, convert TestDataRecord to NavigationResult.
@@ -4139,185 +3741,5 @@
 
         // Cleanup
         let _ = std::fs::remove_file(&temp_file);
-=======
-    #[test]
-    fn test_test_data_record_netcdf_roundtrip() {
-        use tempfile::NamedTempFile;
-        
-        // Create sample TestDataRecord
-        let record = TestDataRecord {
-            time: Utc::now(),
-            bearing_accuracy: 0.1,
-            speed_accuracy: 0.2,
-            vertical_accuracy: 0.3,
-            horizontal_accuracy: 0.4,
-            speed: 5.0,
-            bearing: 90.0,
-            altitude: 100.0,
-            longitude: -122.0,
-            latitude: 37.0,
-            qz: 0.1,
-            qy: 0.2,
-            qx: 0.3,
-            qw: 0.4,
-            roll: 0.5,
-            pitch: 0.6,
-            yaw: 0.7,
-            acc_z: 9.81,
-            acc_y: 0.1,
-            acc_x: 0.2,
-            gyro_z: 0.01,
-            gyro_y: 0.02,
-            gyro_x: 0.03,
-            mag_z: 50.0,
-            mag_y: -30.0,
-            mag_x: -20.0,
-            relative_altitude: 10.0,
-            pressure: 1013.25,
-            grav_z: 9.81,
-            grav_y: 0.0,
-            grav_x: 0.0,
-        };
-
-        let records = vec![record.clone()];
-
-        // Create a temporary file
-        let temp_file = NamedTempFile::new().unwrap();
-        let path = temp_file.path();
-
-        // Write to netCDF
-        TestDataRecord::to_netcdf(&records, path).expect("Failed to write netCDF");
-
-        // Read from netCDF
-        let read_records = TestDataRecord::from_netcdf(path).expect("Failed to read netCDF");
-
-        // Verify
-        assert_eq!(read_records.len(), 1);
-        let read_record = &read_records[0];
-        
-        assert_eq!(read_record.time.timestamp(), record.time.timestamp());
-        assert!((read_record.bearing_accuracy - record.bearing_accuracy).abs() < 1e-6);
-        assert!((read_record.speed_accuracy - record.speed_accuracy).abs() < 1e-6);
-        assert!((read_record.latitude - record.latitude).abs() < 1e-6);
-        assert!((read_record.longitude - record.longitude).abs() < 1e-6);
-        assert!((read_record.altitude - record.altitude).abs() < 1e-6);
-    }
-
-    #[test]
-    fn test_navigation_result_netcdf_roundtrip() {
-        use tempfile::NamedTempFile;
-        
-        // Create sample NavigationResult
-        let result = NavigationResult {
-            timestamp: Utc::now(),
-            latitude: 37.5,
-            longitude: -122.5,
-            altitude: 150.0,
-            velocity_north: 1.0,
-            velocity_east: 2.0,
-            velocity_vertical: 0.5,
-            roll: 0.1,
-            pitch: 0.2,
-            yaw: 0.3,
-            acc_bias_x: 0.01,
-            acc_bias_y: 0.02,
-            acc_bias_z: 0.03,
-            gyro_bias_x: 0.001,
-            gyro_bias_y: 0.002,
-            gyro_bias_z: 0.003,
-            latitude_cov: 1e-6,
-            longitude_cov: 1e-6,
-            altitude_cov: 1e-6,
-            velocity_n_cov: 1e-6,
-            velocity_e_cov: 1e-6,
-            velocity_v_cov: 1e-6,
-            roll_cov: 1e-6,
-            pitch_cov: 1e-6,
-            yaw_cov: 1e-6,
-            acc_bias_x_cov: 1e-6,
-            acc_bias_y_cov: 1e-6,
-            acc_bias_z_cov: 1e-6,
-            gyro_bias_x_cov: 1e-6,
-            gyro_bias_y_cov: 1e-6,
-            gyro_bias_z_cov: 1e-6,
-        };
-
-        let results = vec![result.clone()];
-
-        // Create a temporary file
-        let temp_file = NamedTempFile::new().unwrap();
-        let path = temp_file.path();
-
-        // Write to netCDF
-        NavigationResult::to_netcdf(&results, path).expect("Failed to write netCDF");
-
-        // Read from netCDF
-        let read_results = NavigationResult::from_netcdf(path).expect("Failed to read netCDF");
-
-        // Verify
-        assert_eq!(read_results.len(), 1);
-        let read_result = &read_results[0];
-        
-        assert_eq!(read_result.timestamp.timestamp(), result.timestamp.timestamp());
-        assert!((read_result.latitude - result.latitude).abs() < 1e-6);
-        assert!((read_result.longitude - result.longitude).abs() < 1e-6);
-        assert!((read_result.altitude - result.altitude).abs() < 1e-6);
-        assert!((read_result.velocity_north - result.velocity_north).abs() < 1e-6);
-        assert!((read_result.velocity_east - result.velocity_east).abs() < 1e-6);
-        assert!((read_result.roll - result.roll).abs() < 1e-6);
-        assert!((read_result.pitch - result.pitch).abs() < 1e-6);
-        assert!((read_result.yaw - result.yaw).abs() < 1e-6);
-    }
-
-    #[test]
-    fn test_multiple_records_netcdf() {
-        use tempfile::NamedTempFile;
-        
-        // Create multiple TestDataRecords
-        let mut records = Vec::new();
-        for i in 0..5 {
-            records.push(TestDataRecord {
-                time: Utc::now() + Duration::seconds(i as i64),
-                latitude: 37.0 + (i as f64) * 0.01,
-                longitude: -122.0 + (i as f64) * 0.01,
-                altitude: 100.0 + (i as f64) * 10.0,
-                speed: (i as f64) * 2.0,
-                bearing: (i as f64) * 45.0,
-                ..Default::default()
-            });
-        }
-
-        // Create a temporary file
-        let temp_file = NamedTempFile::new().unwrap();
-        let path = temp_file.path();
-
-        // Write to netCDF
-        TestDataRecord::to_netcdf(&records, path).expect("Failed to write netCDF");
-
-        // Read from netCDF
-        let read_records = TestDataRecord::from_netcdf(path).expect("Failed to read netCDF");
-
-        // Verify
-        assert_eq!(read_records.len(), 5);
-        for i in 0..5 {
-            assert_eq!(read_records[i].time.timestamp(), records[i].time.timestamp());
-            assert!((read_records[i].latitude - records[i].latitude).abs() < 1e-6);
-            assert!((read_records[i].longitude - records[i].longitude).abs() < 1e-6);
-            assert!((read_records[i].altitude - records[i].altitude).abs() < 1e-6);
-        }
-    }
-
-    #[test]
-    fn test_empty_records_netcdf() {
-        use tempfile::NamedTempFile;
-        
-        let records: Vec<TestDataRecord> = Vec::new();
-        let temp_file = NamedTempFile::new().unwrap();
-        let path = temp_file.path();
-
-        // Should fail with empty records
-        let result = TestDataRecord::to_netcdf(&records, path);
-        assert!(result.is_err());
->>>>>>> 1641cef1
     }
 }