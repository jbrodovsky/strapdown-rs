--- conflicted
+++ resolved
@@ -19,11 +19,7 @@
 use std::path::Path;
 
 use chrono::{DateTime, Utc};
-<<<<<<< HEAD
 use nalgebra::{DMatrix, DVector, Vector3};
-=======
-use nalgebra::{DMatrix, DVector};
->>>>>>> bdb22997
 use serde::{Deserialize, Serialize};
 
 use crate::earth;
@@ -228,11 +224,7 @@
 /// 
 /// It can be used across different types of navigation simulations such as dead reckoning,
 /// Kalman filtering, or any other navigation algorithm.
-<<<<<<< HEAD
-#[derive(Clone, Debug, Deserialize, Serialize)]
-=======
 #[derive(Clone, Default, Debug, Serialize, Deserialize)]
->>>>>>> bdb22997
 pub struct NavigationResult {
     /// Timestamp corresponding to the state
     pub timestamp: DateTime<Utc>,
@@ -325,14 +317,8 @@
     /// Magnetic field strength anomaly in nT
     pub mag_anomaly: f64,
 }
-<<<<<<< HEAD
 impl Default for NavigationResult {
     fn default() -> Self {
-=======
-impl NavigationResult {
-    /// Creates a new NavigationResult with default values.
-    pub fn new() -> Self {
->>>>>>> bdb22997
         NavigationResult {
             timestamp: Utc::now(),
             latitude: 0.0,
@@ -379,7 +365,6 @@
             mag_anomaly: 0.0,                       // default magnetic anomaly in nT
         }
     }
-<<<<<<< HEAD
 }
 impl NavigationResult {
     /// Creates a new NavigationResult with default values.
@@ -387,175 +372,7 @@
         // TODO: #70 Re-implement NavigationResult construcutor with validation
         NavigationResult::default() // add in validation
     }    
-=======
-    /// Creates a new NavigationResult from a StrapdownState, and covariance.
-    ///
-    /// This function takes a StrapdownState and a INS filter covariance matrix, and
-    /// constructs a NavigationResult with the state values and covariance.
-    ///
-    /// # Arguments
-    /// * `state` - StrapdownState containing the current state of the navigation system
-    /// * `timestamp` - DateTime<Utc>, the timestamp of the navigation solution
-    pub fn new_from_nav_state(
-        // TODO: #55 implement this using the From trait
-        state: &StrapdownState,
-        timestamp: DateTime<Utc>,
-        acc_bias_x: f64,
-        acc_bias_y: f64,
-        acc_bias_z: f64,
-        gyro_bias_x: f64,
-        gyro_bias_y: f64,
-        gyro_bias_z: f64,
-        latitude_cov: f64,
-        longitude_cov: f64,
-        altitude_cov: f64,
-        velocity_n_cov: f64,
-        velocity_e_cov: f64,
-        velocity_d_cov: f64,
-        roll_cov: f64,
-        pitch_cov: f64,
-        yaw_cov: f64,
-        acc_bias_x_cov: f64,
-        acc_bias_y_cov: f64,
-        acc_bias_z_cov: f64,
-        gyro_bias_x_cov: f64,
-        gyro_bias_y_cov: f64,
-        gyro_bias_z_cov: f64,
-        acc_x: f64,
-        acc_y: f64,
-        acc_z: f64,
-        gyro_x: f64,
-        gyro_y: f64,
-        gyro_z: f64,
-        mag_x: f64,
-        mag_y: f64,
-        mag_z: f64,
-        pressure: f64,
-        freeair: f64,
-        mag_anomaly: f64,
-    ) -> Self {
-        NavigationResult {
-            timestamp,
-            latitude: state.latitude,
-            longitude: state.longitude,
-            altitude: state.altitude,
-            velocity_north: state.velocity_north,
-            velocity_east: state.velocity_east,
-            velocity_down: state.velocity_down,
-            roll: state.attitude.euler_angles().0,
-            pitch: state.attitude.euler_angles().1,
-            yaw: state.attitude.euler_angles().2,
-            acc_bias_x,
-            acc_bias_y,
-            acc_bias_z,
-            gyro_bias_x,
-            gyro_bias_y,
-            gyro_bias_z,
-            latitude_cov,
-            longitude_cov,
-            altitude_cov,
-            velocity_n_cov,
-            velocity_e_cov,
-            velocity_d_cov,
-            roll_cov,
-            pitch_cov,
-            yaw_cov,
-            acc_bias_x_cov,
-            acc_bias_y_cov,
-            acc_bias_z_cov,
-            gyro_bias_x_cov,
-            gyro_bias_y_cov,
-            gyro_bias_z_cov,
-            acc_x,
-            acc_y,
-            acc_z,
-            gyro_x,
-            gyro_y,
-            gyro_z,
-            mag_x,
-            mag_y,
-            mag_z,
-            pressure,
-            freeair,
-            mag_anomaly,
-        }
-    }
-    /// Creates a new NavigationResult from an nalgebra vector and covariance.
-    ///
-    /// This function creates a NavigationResult directly from a DVector representing the 9-state NED navigation solution,
-    /// and an optional covariance matrix.
-    ///
-    /// # Arguments
-    /// * `state` - DVector containing the navigation state (latitude, longitude, altitude, velocity_n, velocity_e, velocity_d, roll, pitch, yaw)
-    /// * `timestamp` - Timestamp of the navigation solution
-    /// * `covariance` - Optional DMatrix representing the covariance of the state
-    ///
-    /// # Returns
-    /// * `NavigationResult` - A new NavigationResult instance with the state values and covariance.
-    pub fn new_from_vector(
-        // TODO: #56 Implement this using the From trait
-        timestamp: DateTime<Utc>,
-        state: &DVector<f64>,
-        covariance: Option<&DMatrix<f64>>,
-        imu_data: &IMUData,
-        mag_x: f64,
-        mag_y: f64,
-        mag_z: f64,
-        pressure: f64,
-        freeair: f64,
-        mag_anomaly: f64,
-    ) -> Self {
-        let covariance_vec = match covariance {
-            Some(cov) => cov.diagonal().iter().cloned().collect(),
-            None => vec![0.0; state.len()],
-        };
-        NavigationResult {
-            timestamp,
-            latitude: state[0],
-            longitude: state[1],
-            altitude: state[2],
-            velocity_north: state[3],
-            velocity_east: state[4],
-            velocity_down: state[5],
-            roll: state[6],
-            pitch: state[7],
-            yaw: state[8],
-            acc_bias_x: state[9],
-            acc_bias_y: state[10],
-            acc_bias_z: state[11],
-            gyro_bias_x: state[12],
-            gyro_bias_y: state[13],
-            gyro_bias_z: state[14],
-            latitude_cov: covariance_vec.first().cloned().unwrap_or(0.0),
-            longitude_cov: covariance_vec.get(1).cloned().unwrap_or(0.0),
-            altitude_cov: covariance_vec.get(2).cloned().unwrap_or(0.0),
-            velocity_n_cov: covariance_vec.get(3).cloned().unwrap_or(0.0),
-            velocity_e_cov: covariance_vec.get(4).cloned().unwrap_or(0.0),
-            velocity_d_cov: covariance_vec.get(5).cloned().unwrap_or(0.0),
-            roll_cov: covariance_vec.get(6).cloned().unwrap_or(0.0),
-            pitch_cov: covariance_vec.get(7).cloned().unwrap_or(0.0),
-            yaw_cov: covariance_vec.get(8).cloned().unwrap_or(0.0),
-            acc_bias_x_cov: covariance_vec.get(9).cloned().unwrap_or(0.0),
-            acc_bias_y_cov: covariance_vec.get(10).cloned().unwrap_or(0.0),
-            acc_bias_z_cov: covariance_vec.get(11).cloned().unwrap_or(0.0),
-            gyro_bias_x_cov: covariance_vec.get(12).cloned().unwrap_or(0.0),
-            gyro_bias_y_cov: covariance_vec.get(13).cloned().unwrap_or(0.0),
-            gyro_bias_z_cov: covariance_vec.get(14).cloned().unwrap_or(0.0),
-            acc_x: imu_data.accel[0],
-            acc_y: imu_data.accel[1],
-            acc_z: imu_data.accel[2],
-            gyro_x: imu_data.gyro[0],
-            gyro_y: imu_data.gyro[1],
-            gyro_z: imu_data.gyro[2],
-            mag_x,
-            mag_y,
-            mag_z,
-            pressure,
-            freeair,
-            mag_anomaly,
-        }
-    }
->>>>>>> bdb22997
+
     /// Writes the NavigationResult to a CSV file.
     ///
     /// # Arguments
