<<<<<<< HEAD
//! Simulation utilities and data I/O for strapdown inertial navigation.
=======
//! Simulation utilities and data serialization for strapdown inertial navigation.
>>>>>>> 3862596b
//!
//! This module provides tools for simulating and evaluating strapdown inertial navigation systems.
//! It is primarily designed to work with data produced from the [Sensor Logger](https://www.tszheichoi.com/sensorlogger)
//! app, as such it makes assumptions about the data format and structure that that corresponds to
//! how that app records data. 
//!
<<<<<<< HEAD
//! # Data Structures
//!
//! - **`TestDataRecord`**: Input sensor data including IMU, GNSS, magnetometer, and barometer measurements
//! - **`NavigationResult`**: Output navigation solutions including position, velocity, attitude, biases, and covariances
//!
//! Both structures support CSV and HDF5 file formats for input and output:
//!
//! ## CSV Format
//! ```no_run
//! use strapdown::sim::{TestDataRecord, NavigationResult};
//!
//! // Read and write CSV files
//! let data = TestDataRecord::from_csv("sensor_data.csv").unwrap();
//! TestDataRecord::to_csv(&data, "output.csv").unwrap();
//!
//! let results = NavigationResult::from_csv("nav_results.csv").unwrap();
//! NavigationResult::to_csv(&results, "output.csv").unwrap();
//! ```
//!
//! ## HDF5 Format
//! ```no_run
//! use strapdown::sim::{TestDataRecord, NavigationResult};
//!
//! // Read and write HDF5 files
//! let data = TestDataRecord::from_hdf5("sensor_data.h5").unwrap();
//! TestDataRecord::to_hdf5(&data, "output.h5").unwrap();
//!
//! let results = NavigationResult::from_hdf5("nav_results.h5").unwrap();
//! NavigationResult::to_hdf5(&results, "output.h5").unwrap();
//! ```
//!
//! # Simulation Functions
=======
//! ## Data Formats
//!
//! The module supports both CSV and netCDF formats for input and output data:
//! 
//! - **CSV format**: Human-readable text format, suitable for quick inspection and editing
//! - **netCDF format**: Binary format optimized for large datasets, better for archival and data interchange
//!
//! Data is represented by the `TestDataRecord` struct (sensor measurements) and `NavigationResult` struct
//! (navigation solutions). Both structs support serialization to/from CSV and netCDF formats.
//!
//! ### Example: Working with netCDF files
//!
//! ```no_run
//! use strapdown::sim::{TestDataRecord, NavigationResult};
//!
//! // Read test data from netCDF file
//! let test_data = TestDataRecord::from_netcdf("input_data.nc")
//!     .expect("Failed to read input data");
//!
//! // ... perform navigation simulation ...
//!
//! // Write navigation results to netCDF file
//! # let nav_results: Vec<NavigationResult> = vec![];
//! NavigationResult::to_netcdf(&nav_results, "output_results.nc")
//!     .expect("Failed to write navigation results");
//! ```
//!
//! ## Simulation Functions
>>>>>>> 3862596b
//!
//! This module also provides basic functionality for analyzing canonical strapdown inertial navigation
//! systems via the `dead_reckoning` and `closed_loop` functions. The `closed_loop` function in particular
//! can also be used to simulate various types of GNSS-denied scenarios, such as intermittent, degraded,
//! or intermittent and degraded GNSS via the measurement models provided in this module. You can install
//! the programs that execute this generic simulation by installing the binary via `cargo install strapdown-rs`.
use core::f64;
use log::{debug, info, warn};
use std::fmt::{Debug, Display};
use std::io::{self, Read, Write};
use std::path::Path;

use anyhow::{Result, bail};
use chrono::{DateTime, Duration, Utc};
use nalgebra::{DMatrix, DVector, Vector3};
use serde::{Deserialize, Deserializer, Serialize};

#[cfg(feature = "clap")]
use clap::{Args, ValueEnum};

use crate::NavigationFilter;
use crate::earth::METERS_TO_DEGREES;
use crate::kalman::{InitialState, UnscentedKalmanFilter};
use crate::messages::{Event, EventStream, GnssFaultModel, GnssScheduler};

use crate::{IMUData, StrapdownState, forward};
use health::HealthMonitor;

// Re-export HealthLimits for easier access in tests and external users
pub use health::HealthLimits;

pub const DEFAULT_PROCESS_NOISE: [f64; 15] = [
    // Default process noise if not provided
    1e-6, // position noise 1e-6
    1e-6, // position noise 1e-6
    1e-4, // altitude noise
    1e-3, // velocity north noise
    1e-3, // velocity east noise
    1e-3, // velocity down noise
    1e-5, // roll noise
    1e-5, // pitch noise
    1e-5, // yaw noise
    1e-6, // acc bias x noise
    1e-6, // acc bias y noise
    1e-6, // acc bias z noise
    1e-8, // gyro bias x noise
    1e-8, // gyro bias y noise
    1e-8, // gyro bias z noise
];

fn de_f64_nan<'de, D>(deserializer: D) -> Result<f64, D::Error>
where
    D: Deserializer<'de>,
{
    // Read whatever the CSV cell was as an Option<String>.
    // Missing field -> None; present but empty -> Some(""), etc.
    let opt = Option::<String>::deserialize(deserializer)?;
    match opt {
        None => Ok(f64::NAN),
        Some(s) => {
            let t = s.trim();
            if t.is_empty() || t.eq_ignore_ascii_case("nan") || t.eq_ignore_ascii_case("null") {
                return Ok(f64::NAN);
            }
            t.parse::<f64>().map_err(serde::de::Error::custom)
        }
    }
}
/// Struct representing a single row of test data from the CSV file.
///
/// Fields correspond to columns in the CSV, with appropriate renaming for Rust style.
/// This struct is setup to capture the data recorded from the [Sensor Logger](https://www.tszheichoi.com/sensorlogger) app.
/// Primarily, this represents IMU data as (relative to the device) and GPS data.
#[derive(Debug, Default, Deserialize, Serialize, Clone)]
pub struct TestDataRecord {
    /// Date-time string: YYYY-MM-DD hh:mm:ss+UTCTZ
    //#[serde(with = "ts_seconds")]
    pub time: DateTime<Utc>,
    /// accuracy of the bearing (magnetic heading) in degrees
    #[serde(rename = "bearingAccuracy", deserialize_with = "de_f64_nan")]
    pub bearing_accuracy: f64,
    /// accuracy of the speed in m/s
    #[serde(rename = "speedAccuracy", deserialize_with = "de_f64_nan")]
    pub speed_accuracy: f64,
    /// accuracy of the altitude in meters
    #[serde(rename = "verticalAccuracy", deserialize_with = "de_f64_nan")]
    pub vertical_accuracy: f64,
    /// accuracy of the horizontal position in meters
    #[serde(rename = "horizontalAccuracy", deserialize_with = "de_f64_nan")]
    pub horizontal_accuracy: f64,
    /// Speed in m/s
    #[serde(deserialize_with = "de_f64_nan")]
    pub speed: f64,
    /// Bearing in degrees
    #[serde(deserialize_with = "de_f64_nan")]
    pub bearing: f64,
    /// Altitude in meters
    #[serde(deserialize_with = "de_f64_nan")]
    pub altitude: f64,
    /// Longitude in degrees
    #[serde(deserialize_with = "de_f64_nan")]
    pub longitude: f64,
    /// Latitude in degrees
    #[serde(deserialize_with = "de_f64_nan")]
    pub latitude: f64,
    /// Quaternion component representing the rotation around the z-axis
    #[serde(deserialize_with = "de_f64_nan")]
    pub qz: f64,
    /// Quaternion component representing the rotation around the y-axis
    #[serde(deserialize_with = "de_f64_nan")]
    pub qy: f64,
    /// Quaternion component representing the rotation around the x-axis
    #[serde(deserialize_with = "de_f64_nan")]
    pub qx: f64,
    /// Quaternion component representing the rotation around the w-axis
    #[serde(deserialize_with = "de_f64_nan")]
    pub qw: f64,
    /// Roll angle in radians
    #[serde(deserialize_with = "de_f64_nan")]
    pub roll: f64,
    /// Pitch angle in radians
    #[serde(deserialize_with = "de_f64_nan")]
    pub pitch: f64,
    /// Yaw angle in radians
    #[serde(deserialize_with = "de_f64_nan")]
    pub yaw: f64,
    /// Z-acceleration in m/s^2
    #[serde(deserialize_with = "de_f64_nan")]
    pub acc_z: f64,
    /// Y-acceleration in m/s^2
    #[serde(deserialize_with = "de_f64_nan")]
    pub acc_y: f64,
    /// X-acceleration in m/s^2
    #[serde(deserialize_with = "de_f64_nan")]
    pub acc_x: f64,
    /// Rotation rate around the z-axis in radians/s
    #[serde(deserialize_with = "de_f64_nan")]
    pub gyro_z: f64,
    /// Rotation rate around the y-axis in radians/s
    #[serde(deserialize_with = "de_f64_nan")]
    pub gyro_y: f64,
    /// Rotation rate around the x-axis in radians/s
    #[serde(deserialize_with = "de_f64_nan")]
    pub gyro_x: f64,
    /// Magnetic field strength in the z-direction in micro teslas
    #[serde(deserialize_with = "de_f64_nan")]
    pub mag_z: f64,
    /// Magnetic field strength in the y-direction in micro teslas
    #[serde(deserialize_with = "de_f64_nan")]
    pub mag_y: f64,
    /// Magnetic field strength in the x-direction in micro teslas
    #[serde(deserialize_with = "de_f64_nan")]
    pub mag_x: f64,
    /// Change in altitude in meters
    #[serde(rename = "relativeAltitude", deserialize_with = "de_f64_nan")]
    pub relative_altitude: f64,
    /// pressure in millibars
    #[serde(deserialize_with = "de_f64_nan")]
    pub pressure: f64,
    /// Acceleration due to gravity in the z-direction in m/s^2
    #[serde(deserialize_with = "de_f64_nan")]
    pub grav_z: f64,
    /// Acceleration due to gravity in the y-direction in m/s^2
    #[serde(deserialize_with = "de_f64_nan")]
    pub grav_y: f64,
    /// Acceleration due to gravity in the x-direction in m/s^2
    #[serde(deserialize_with = "de_f64_nan")]
    pub grav_x: f64,
}
impl TestDataRecord {
    /// Reads a CSV file and returns a vector of `TestDataRecord` structs.
    ///
    /// # Arguments
    /// * `path` - Path to the CSV file to read.
    ///
    /// # Returns
    /// * `Ok(Vec<TestDataRecord>)` if successful.
    /// * `Err` if the file cannot be read or parsed.
    pub fn from_csv<P: AsRef<std::path::Path>>(
        path: P,
    ) -> Result<Vec<Self>, Box<dyn std::error::Error>> {
        let mut rdr = csv::ReaderBuilder::new()
            .has_headers(true)
            .flexible(true)
            .trim(csv::Trim::All)
            .from_path(path)?;

        let mut records = Vec::new();
        for (i, result) in rdr.deserialize::<Self>().enumerate() {
            match result {
                Ok(r) => records.push(r),
                Err(e) => {
                    // Skip only this row; keep going.
                    warn!("Skipping row {} due to parse error: {e}", i + 1);
                }
            }
        }
        Ok(records)
    }
    /// Writes a vector of TestDataRecord structs to a CSV file.
    ///
    /// # Arguments
    /// * `records` - Vector of TestDataRecord structs to write
    /// * `path` - Path where the CSV file will be saved
    ///
    /// # Returns
    /// * `io::Result<()>` - Ok if successful, Err otherwise
    ///
    /// # Example
    ///
    /// ```
    /// use strapdown::sim::TestDataRecord;
    /// use std::path::Path;
    ///
    /// let record = TestDataRecord {
    ///     time: chrono::Utc::now(),
    ///     bearing_accuracy: 0.1,
    ///     speed_accuracy: 0.1,
    ///     vertical_accuracy: 0.1,
    ///     horizontal_accuracy: 0.1,
    ///     speed: 1.0,
    ///     bearing: 90.0,
    ///     altitude: 100.0,
    ///     longitude: -122.0,
    ///     latitude: 37.0,
    ///     qz: 0.0,
    ///     qy: 0.0,
    ///     qx: 0.0,
    ///     qw: 1.0,
    ///     roll: 0.0,
    ///     pitch: 0.0,
    ///     yaw: 0.0,
    ///     acc_z: 9.81,
    ///     acc_y: 0.0,
    ///     acc_x: 0.0,
    ///     gyro_z: 0.01,
    ///     gyro_y: 0.01,
    ///     gyro_x: 0.01,
    ///     mag_z: 50.0,
    ///     mag_y: -30.0,
    ///     mag_x: -20.0,
    ///     relative_altitude: 0.0,
    ///     pressure: 1013.25,
    ///     grav_z: 9.81,
    ///     grav_y: 0.0,
    ///     grav_x: 0.0,
    /// };
    /// let records = vec![record];
    /// TestDataRecord::to_csv(&records, "data.csv")
    ///    .expect("Failed to write test data to CSV");
    /// // doctest cleanup
    /// std::fs::remove_file("data.csv").unwrap();
    /// ```
    pub fn to_csv<P: AsRef<Path>>(records: &[Self], path: P) -> io::Result<()> {
        let mut writer = csv::Writer::from_path(path)?;
        for record in records {
            writer.serialize(record)?;
        }
        writer.flush()?;
        Ok(())
    }

<<<<<<< HEAD
    /// Writes a vector of TestDataRecord structs to an HDF5 file.
    ///
    /// # Arguments
    /// * `records` - Vector of TestDataRecord structs to write
    /// * `path` - Path where the HDF5 file will be saved
    ///
    /// # Returns
    /// * `Result<()>` - Ok if successful, Err otherwise
    ///
    /// # Example
    ///
    /// ```no_run
    /// use strapdown::sim::TestDataRecord;
    /// use std::path::Path;
    ///
    /// let record = TestDataRecord::default();
    /// let records = vec![record];
    /// TestDataRecord::to_hdf5(&records, "data.h5")
    ///    .expect("Failed to write test data to HDF5");
    /// ```
    pub fn to_hdf5<P: AsRef<Path>>(records: &[Self], path: P) -> Result<()> {
        use hdf5::File;
        
        let file = File::create(path)?;
        let n = records.len();
        
        // Handle empty datasets
        if n == 0 {
            // Create group to indicate structure even for empty datasets
            let _group = file.create_group("test_data")?;
            return Ok(());
        }
        
        // Create a group for test data records
        let group = file.create_group("test_data")?;
        
        // Write timestamps as strings
        let timestamps: Result<Vec<hdf5::types::VarLenAscii>> = records.iter()
            .map(|r| {
                hdf5::types::VarLenAscii::from_ascii(&r.time.to_rfc3339())
                    .map_err(|e| anyhow::anyhow!("Failed to encode timestamp as ASCII: {}", e))
            })
            .collect();
        let timestamps = timestamps?;
        let ds_time = group.new_dataset::<hdf5::types::VarLenAscii>()
            .shape([n])
            .create("time")?;
        ds_time.write(&timestamps)?;
        
        // Helper macro to write f64 arrays
        macro_rules! write_f64_field {
            ($field_name:literal, $field:ident) => {{
                let data: Vec<f64> = records.iter().map(|r| r.$field).collect();
                let ds = group.new_dataset::<f64>().shape([n]).create($field_name)?;
                ds.write(&data)?;
            }};
        }
        
        write_f64_field!("bearing_accuracy", bearing_accuracy);
        write_f64_field!("speed_accuracy", speed_accuracy);
        write_f64_field!("vertical_accuracy", vertical_accuracy);
        write_f64_field!("horizontal_accuracy", horizontal_accuracy);
        write_f64_field!("speed", speed);
        write_f64_field!("bearing", bearing);
        write_f64_field!("altitude", altitude);
        write_f64_field!("longitude", longitude);
        write_f64_field!("latitude", latitude);
        write_f64_field!("qz", qz);
        write_f64_field!("qy", qy);
        write_f64_field!("qx", qx);
        write_f64_field!("qw", qw);
        write_f64_field!("roll", roll);
        write_f64_field!("pitch", pitch);
        write_f64_field!("yaw", yaw);
        write_f64_field!("acc_z", acc_z);
        write_f64_field!("acc_y", acc_y);
        write_f64_field!("acc_x", acc_x);
        write_f64_field!("gyro_z", gyro_z);
        write_f64_field!("gyro_y", gyro_y);
        write_f64_field!("gyro_x", gyro_x);
        write_f64_field!("mag_z", mag_z);
        write_f64_field!("mag_y", mag_y);
        write_f64_field!("mag_x", mag_x);
        write_f64_field!("relative_altitude", relative_altitude);
        write_f64_field!("pressure", pressure);
        write_f64_field!("grav_z", grav_z);
        write_f64_field!("grav_y", grav_y);
        write_f64_field!("grav_x", grav_x);
=======
    /// Writes a vector of TestDataRecord structs to an MCAP file.
    ///
    /// **Note**: This method uses MessagePack encoding. Due to CSV-specific field deserializers  
    /// in TestDataRecord, direct MCAP deserialization may have limitations. For production use,
    /// consider converting to NavigationResult or using CSV format for TestDataRecord.
    ///
    /// # Arguments
    /// * `records` - Vector of TestDataRecord structs to write
    /// * `path` - Path where the MCAP file will be saved
    ///
    /// # Returns
    /// * `io::Result<()>` - Ok if successful, Err otherwise
    pub fn to_mcap<P: AsRef<Path>>(records: &[Self], path: P) -> io::Result<()> {
        use mcap::{Writer, records::MessageHeader, Schema};
        use std::collections::BTreeMap;
        use std::fs::File;
        use std::io::BufWriter;

        let file = File::create(path)?;
        let buf_writer = BufWriter::new(file);
        let mut writer = Writer::new(buf_writer)
            .map_err(|e| io::Error::new(io::ErrorKind::Other, e))?;

        // Add schema for TestDataRecord (using MessagePack encoding)
        let schema_name = "TestDataRecord";
        let schema_encoding = "msgpack";
        let schema_data = b"TestDataRecord struct serialized with MessagePack";
        
        let schema_id = writer.add_schema(schema_name, schema_encoding, schema_data)
            .map_err(|e| io::Error::new(io::ErrorKind::Other, e))?;

        // Add channel for TestDataRecord messages
        let metadata = BTreeMap::new();
        let channel_id = writer.add_channel(schema_id, "sensor_data", "msgpack", &metadata)
            .map_err(|e| io::Error::new(io::ErrorKind::Other, e))?;

        // Write each record as a message
        for (seq, record) in records.iter().enumerate() {
            let data = rmp_serde::to_vec(record)
                .map_err(|e| io::Error::new(io::ErrorKind::InvalidData, e))?;
            
            let timestamp_nanos = record.time.timestamp_nanos_opt()
                .ok_or_else(|| io::Error::new(io::ErrorKind::InvalidData, "Timestamp out of range"))?;
            
            let header = MessageHeader {
                channel_id,
                sequence: seq as u32,
                log_time: timestamp_nanos as u64,
                publish_time: timestamp_nanos as u64,
            };

            writer.write_to_known_channel(&header, &data)
                .map_err(|e| io::Error::new(io::ErrorKind::Other, e))?;
        }

        writer.finish()
            .map_err(|e| io::Error::new(io::ErrorKind::Other, e))?;
>>>>>>> 3862596b
        
        Ok(())
    }

<<<<<<< HEAD
    /// Reads an HDF5 file and returns a vector of TestDataRecord structs.
    ///
    /// # Arguments
    /// * `path` - Path to the HDF5 file to read.
=======
    /// Reads an MCAP file and returns a vector of TestDataRecord structs.
    ///
    /// **Note**: Due to CSV-specific field deserializers in TestDataRecord, MCAP deserialization  
    /// may fail. For production use, consider using CSV format for TestDataRecord or convert  
    /// to NavigationResult which fully supports MCAP.
    ///
    /// # Arguments
    /// * `path` - Path to the MCAP file to read.
>>>>>>> 3862596b
    ///
    /// # Returns
    /// * `Ok(Vec<TestDataRecord>)` if successful.
    /// * `Err` if the file cannot be read or parsed.
<<<<<<< HEAD
    ///
    /// # Example
    ///
    /// ```no_run
    /// use strapdown::sim::TestDataRecord;
    ///
    /// let records = TestDataRecord::from_hdf5("data.h5")
    ///     .expect("Failed to read test data from HDF5");
    /// ```
    pub fn from_hdf5<P: AsRef<Path>>(path: P) -> Result<Vec<Self>> {
        use hdf5::File;
        
        let file = File::open(path)?;
        let group = file.group("test_data")?;
        
        // Check if time dataset exists (might be empty dataset)
        if let Ok(ds_time) = group.dataset("time") {
            // Read timestamps
            let timestamps: Vec<hdf5::types::VarLenAscii> = ds_time.read_raw()?;
            let n = timestamps.len();
            
            // Handle empty dataset
            if n == 0 {
                return Ok(Vec::new());
            }
        
        // Helper macro to read f64 arrays
        macro_rules! read_f64_field {
            ($field_name:literal) => {{
                let ds = group.dataset($field_name)?;
                let data: Vec<f64> = ds.read_raw()?;
                data
            }};
        }
        
        let bearing_accuracy = read_f64_field!("bearing_accuracy");
        let speed_accuracy = read_f64_field!("speed_accuracy");
        let vertical_accuracy = read_f64_field!("vertical_accuracy");
        let horizontal_accuracy = read_f64_field!("horizontal_accuracy");
        let speed = read_f64_field!("speed");
        let bearing = read_f64_field!("bearing");
        let altitude = read_f64_field!("altitude");
        let longitude = read_f64_field!("longitude");
        let latitude = read_f64_field!("latitude");
        let qz = read_f64_field!("qz");
        let qy = read_f64_field!("qy");
        let qx = read_f64_field!("qx");
        let qw = read_f64_field!("qw");
        let roll = read_f64_field!("roll");
        let pitch = read_f64_field!("pitch");
        let yaw = read_f64_field!("yaw");
        let acc_z = read_f64_field!("acc_z");
        let acc_y = read_f64_field!("acc_y");
        let acc_x = read_f64_field!("acc_x");
        let gyro_z = read_f64_field!("gyro_z");
        let gyro_y = read_f64_field!("gyro_y");
        let gyro_x = read_f64_field!("gyro_x");
        let mag_z = read_f64_field!("mag_z");
        let mag_y = read_f64_field!("mag_y");
        let mag_x = read_f64_field!("mag_x");
        let relative_altitude = read_f64_field!("relative_altitude");
        let pressure = read_f64_field!("pressure");
        let grav_z = read_f64_field!("grav_z");
        let grav_y = read_f64_field!("grav_y");
        let grav_x = read_f64_field!("grav_x");
        
        let mut records = Vec::with_capacity(n);
        for i in 0..n {
            let time = DateTime::parse_from_rfc3339(timestamps[i].as_str())
                .map_err(|e| anyhow::anyhow!("Failed to parse timestamp: {}", e))?
                .with_timezone(&Utc);
            
            records.push(TestDataRecord {
                time,
                bearing_accuracy: bearing_accuracy[i],
                speed_accuracy: speed_accuracy[i],
                vertical_accuracy: vertical_accuracy[i],
                horizontal_accuracy: horizontal_accuracy[i],
                speed: speed[i],
                bearing: bearing[i],
                altitude: altitude[i],
                longitude: longitude[i],
                latitude: latitude[i],
                qz: qz[i],
                qy: qy[i],
                qx: qx[i],
                qw: qw[i],
                roll: roll[i],
                pitch: pitch[i],
                yaw: yaw[i],
                acc_z: acc_z[i],
                acc_y: acc_y[i],
                acc_x: acc_x[i],
                gyro_z: gyro_z[i],
                gyro_y: gyro_y[i],
                gyro_x: gyro_x[i],
                mag_z: mag_z[i],
                mag_y: mag_y[i],
                mag_x: mag_x[i],
                relative_altitude: relative_altitude[i],
                pressure: pressure[i],
                grav_z: grav_z[i],
                grav_y: grav_y[i],
                grav_x: grav_x[i],
            });
        }
        
        Ok(records)
        } else {
            // No time dataset means empty file
            Ok(Vec::new())
        }
=======
    pub fn from_mcap<P: AsRef<Path>>(path: P) -> Result<Vec<Self>, Box<dyn std::error::Error>> {
        use mcap::MessageStream;
        use std::fs::File;

        let file = File::open(path)?;
        
        // Memory-map the file for efficient reading
        let mapped = unsafe { memmap2::Mmap::map(&file)? };
        
        let message_stream = MessageStream::new(&mapped)?;
        let mut records = Vec::new();

        for message_result in message_stream {
            let message = message_result?;
            let record: Self = rmp_serde::from_slice(&message.data)?;
            records.push(record);
        }

        Ok(records)
>>>>>>> 3862596b
    }
}
impl Display for TestDataRecord {
    fn fmt(&self, f: &mut std::fmt::Formatter<'_>) -> std::fmt::Result {
        write!(
            f,
            "TestDataRecord(time: {}, latitude: {}, longitude: {}, altitude: {}, speed: {}, bearing: {})",
            self.time, self.latitude, self.longitude, self.altitude, self.speed, self.bearing
        )
    }
}
// ==== Helper structs for navigation simulations ====
/// Struct representing the covariance diagonal of a navigation solution in NED coordinates.
#[derive(Clone, Debug, Deserialize, Serialize)]
pub struct NEDCovariance {
    pub latitude_cov: f64,
    pub longitude_cov: f64,
    pub altitude_cov: f64,
    pub velocity_n_cov: f64,
    pub velocity_e_cov: f64,
    pub velocity_v_cov: f64,
    pub roll_cov: f64,
    pub pitch_cov: f64,
    pub yaw_cov: f64,
    pub acc_bias_x_cov: f64,
    pub acc_bias_y_cov: f64,
    pub acc_bias_z_cov: f64,
    pub gyro_bias_x_cov: f64,
    pub gyro_bias_y_cov: f64,
    pub gyro_bias_z_cov: f64,
}
/// Generic result struct for navigation simulations.
///
/// This structure contains a single row of position, velocity, and attitude vectors
/// representing the navigation solution at a specific timestamp, along with the covariance diagonal,
/// input IMU measurements, and derived geophysical values.
///
/// It can be used across different types of navigation simulations such as dead reckoning,
/// Kalman filtering, or any other navigation algorithm.
#[derive(Clone, Debug, Serialize, Deserialize)]
pub struct NavigationResult {
    /// Timestamp corresponding to the state
    pub timestamp: DateTime<Utc>,
    // ---- Navigation solution states ----
    /// Latitude in radians
    pub latitude: f64,
    /// Longitude in radians
    pub longitude: f64,
    /// Altitude in meters
    pub altitude: f64,
    /// Northward velocity in m/s
    pub velocity_north: f64,
    /// Eastward velocity in m/s
    pub velocity_east: f64,
    /// Vertical velocity in m/s
    pub velocity_vertical: f64,
    /// Roll angle in radians
    pub roll: f64,
    /// Pitch angle in radians
    pub pitch: f64,
    /// Yaw angle in radians
    pub yaw: f64,
    /// IMU accelerometer x-axis bias in m/s^2
    pub acc_bias_x: f64,
    /// IMU accelerometer y-axis bias in m/s^2
    pub acc_bias_y: f64,
    /// IMU accelerometer z-axis bias in m/s^2
    pub acc_bias_z: f64,
    /// IMU gyroscope x-axis bias in radians/s
    pub gyro_bias_x: f64,
    /// IMU gyroscope y-axis bias in radians/s
    pub gyro_bias_y: f64,
    /// IMU gyroscope z-axis bias in radians/s
    pub gyro_bias_z: f64,
    // ---- Covariance values for the navigation solution ----
    /// Latitude covariance
    pub latitude_cov: f64,
    /// Longitude covariance
    pub longitude_cov: f64,
    /// Altitude covariance
    pub altitude_cov: f64,
    /// Northward velocity covariance
    pub velocity_n_cov: f64,
    /// Eastward velocity covariance
    pub velocity_e_cov: f64,
    /// Vertical velocity covariance
    pub velocity_v_cov: f64,
    /// Roll covariance
    pub roll_cov: f64,
    /// Pitch covariance
    pub pitch_cov: f64,
    /// Yaw covariance
    pub yaw_cov: f64,
    /// Accelerometer x-axis bias covariance
    pub acc_bias_x_cov: f64,
    /// Accelerometer y-axis bias covariance
    pub acc_bias_y_cov: f64,
    /// Accelerometer z-axis bias covariance
    pub acc_bias_z_cov: f64,
    /// Gyroscope x-axis bias covariance
    pub gyro_bias_x_cov: f64,
    /// Gyroscope y-axis bias covariance
    pub gyro_bias_y_cov: f64,
    /// Gyroscope z-axis bias covariance
    pub gyro_bias_z_cov: f64,
}
impl Default for NavigationResult {
    fn default() -> Self {
        NavigationResult {
            timestamp: Utc::now(),
            latitude: 0.0,
            longitude: 0.0,
            altitude: 0.0,
            velocity_north: 0.0,
            velocity_east: 0.0,
            velocity_vertical: 0.0,
            roll: 0.0,
            pitch: 0.0,
            yaw: 0.0,
            acc_bias_x: 0.0,
            acc_bias_y: 0.0,
            acc_bias_z: 0.0,
            gyro_bias_x: 0.0,
            gyro_bias_y: 0.0,
            gyro_bias_z: 0.0,
            latitude_cov: 1e-6, // default covariance values
            longitude_cov: 1e-6,
            altitude_cov: 1e-6,
            velocity_n_cov: 1e-6,
            velocity_e_cov: 1e-6,
            velocity_v_cov: 1e-6,
            roll_cov: 1e-6,
            pitch_cov: 1e-6,
            yaw_cov: 1e-6,
            acc_bias_x_cov: 1e-6,
            acc_bias_y_cov: 1e-6,
            acc_bias_z_cov: 1e-6,
            gyro_bias_x_cov: 1e-6,
            gyro_bias_y_cov: 1e-6,
            gyro_bias_z_cov: 1e-6,
        }
    }
}
impl NavigationResult {
    /// Creates a new NavigationResult with default values.
    pub fn new() -> Self {
        NavigationResult::default() // add in validation
    }

    /// Writes the NavigationResult to a CSV file.
    ///
    /// # Arguments
    /// * `records` - Vector of NavigationResult structs to write
    /// * `path` - Path where the CSV file will be saved
    ///
    /// # Returns
    /// * `io::Result<()>` - Ok if successful, Err otherwise
    pub fn to_csv<P: AsRef<Path>>(records: &[Self], path: P) -> io::Result<()> {
        let mut writer = csv::Writer::from_path(path)?;
        for record in records {
            writer.serialize(record)?;
        }
        writer.flush()?;
        Ok(())
    }
    /// Reads a CSV file and returns a vector of NavigationResult structs.
    ///
    /// # Arguments
    /// * `path` - Path to the CSV file to read.
    ///
    /// # Returns
    /// * `Ok(Vec<NavigationResult>)` if successful.
    /// * `Err` if the file cannot be read or parsed.
    pub fn from_csv<P: AsRef<std::path::Path>>(
        path: P,
    ) -> Result<Vec<Self>, Box<dyn std::error::Error>> {
        let mut rdr = csv::Reader::from_path(path)?;
        let mut records = Vec::new();
        for result in rdr.deserialize() {
            let record: Self = result?;
            records.push(record);
        }
        Ok(records)
    }

<<<<<<< HEAD
    /// Writes a vector of NavigationResult structs to an HDF5 file.
    ///
    /// # Arguments
    /// * `records` - Vector of NavigationResult structs to write
    /// * `path` - Path where the HDF5 file will be saved
    ///
    /// # Returns
    /// * `Result<()>` - Ok if successful, Err otherwise
=======
    /// Writes a vector of NavigationResult structs to an MCAP file.
    ///
    /// # Arguments
    /// * `records` - Vector of NavigationResult structs to write
    /// * `path` - Path where the MCAP file will be saved
    ///
    /// # Returns
    /// * `io::Result<()>` - Ok if successful, Err otherwise
>>>>>>> 3862596b
    ///
    /// # Example
    ///
    /// ```no_run
    /// use strapdown::sim::NavigationResult;
<<<<<<< HEAD
    ///
    /// let result = NavigationResult::default();
    /// let results = vec![result];
    /// NavigationResult::to_hdf5(&results, "nav_results.h5")
    ///     .expect("Failed to write navigation results to HDF5");
    /// ```
    pub fn to_hdf5<P: AsRef<Path>>(records: &[Self], path: P) -> Result<()> {
        use hdf5::File;
        
        let file = File::create(path)?;
        let n = records.len();
        
        // Handle empty datasets
        if n == 0 {
            // Create group to indicate structure even for empty datasets
            let _group = file.create_group("navigation_results")?;
            return Ok(());
        }
        
        // Create a group for navigation results
        let group = file.create_group("navigation_results")?;
        
        // Write timestamps as strings
        let timestamps: Result<Vec<hdf5::types::VarLenAscii>> = records.iter()
            .map(|r| {
                hdf5::types::VarLenAscii::from_ascii(&r.timestamp.to_rfc3339())
                    .map_err(|e| anyhow::anyhow!("Failed to encode timestamp as ASCII: {}", e))
            })
            .collect();
        let timestamps = timestamps?;
        let ds_time = group.new_dataset::<hdf5::types::VarLenAscii>()
            .shape([n])
            .create("timestamp")?;
        ds_time.write(&timestamps)?;
        
        // Helper macro to write f64 arrays
        macro_rules! write_f64_field {
            ($field_name:literal, $field:ident) => {{
                let data: Vec<f64> = records.iter().map(|r| r.$field).collect();
                let ds = group.new_dataset::<f64>().shape([n]).create($field_name)?;
                ds.write(&data)?;
            }};
        }
        
        // Navigation solution states
        write_f64_field!("latitude", latitude);
        write_f64_field!("longitude", longitude);
        write_f64_field!("altitude", altitude);
        write_f64_field!("velocity_north", velocity_north);
        write_f64_field!("velocity_east", velocity_east);
        write_f64_field!("velocity_vertical", velocity_vertical);
        write_f64_field!("roll", roll);
        write_f64_field!("pitch", pitch);
        write_f64_field!("yaw", yaw);
        write_f64_field!("acc_bias_x", acc_bias_x);
        write_f64_field!("acc_bias_y", acc_bias_y);
        write_f64_field!("acc_bias_z", acc_bias_z);
        write_f64_field!("gyro_bias_x", gyro_bias_x);
        write_f64_field!("gyro_bias_y", gyro_bias_y);
        write_f64_field!("gyro_bias_z", gyro_bias_z);
        
        // Covariance values
        write_f64_field!("latitude_cov", latitude_cov);
        write_f64_field!("longitude_cov", longitude_cov);
        write_f64_field!("altitude_cov", altitude_cov);
        write_f64_field!("velocity_n_cov", velocity_n_cov);
        write_f64_field!("velocity_e_cov", velocity_e_cov);
        write_f64_field!("velocity_v_cov", velocity_v_cov);
        write_f64_field!("roll_cov", roll_cov);
        write_f64_field!("pitch_cov", pitch_cov);
        write_f64_field!("yaw_cov", yaw_cov);
        write_f64_field!("acc_bias_x_cov", acc_bias_x_cov);
        write_f64_field!("acc_bias_y_cov", acc_bias_y_cov);
        write_f64_field!("acc_bias_z_cov", acc_bias_z_cov);
        write_f64_field!("gyro_bias_x_cov", gyro_bias_x_cov);
        write_f64_field!("gyro_bias_y_cov", gyro_bias_y_cov);
        write_f64_field!("gyro_bias_z_cov", gyro_bias_z_cov);
=======
    /// use std::path::Path;
    ///
    /// let mut result = NavigationResult::default();
    /// result.latitude = 37.0;
    /// result.longitude = -122.0;
    /// result.altitude = 100.0;
    /// let results = vec![result];
    /// NavigationResult::to_mcap(&results, "results.mcap")
    ///    .expect("Failed to write navigation results to MCAP");
    /// ```
    pub fn to_mcap<P: AsRef<Path>>(records: &[Self], path: P) -> io::Result<()> {
        use mcap::{Writer, records::MessageHeader, Schema};
        use std::collections::BTreeMap;
        use std::fs::File;
        use std::io::BufWriter;

        let file = File::create(path)?;
        let buf_writer = BufWriter::new(file);
        let mut writer = Writer::new(buf_writer)
            .map_err(|e| io::Error::new(io::ErrorKind::Other, e))?;

        // Add schema for NavigationResult (using MessagePack encoding)
        let schema_name = "NavigationResult";
        let schema_encoding = "msgpack";
        let schema_data = b"NavigationResult struct serialized with MessagePack";
        
        let schema_id = writer.add_schema(schema_name, schema_encoding, schema_data)
            .map_err(|e| io::Error::new(io::ErrorKind::Other, e))?;

        // Add channel for NavigationResult messages
        let metadata = BTreeMap::new();
        let channel_id = writer.add_channel(schema_id, "navigation_results", "msgpack", &metadata)
            .map_err(|e| io::Error::new(io::ErrorKind::Other, e))?;

        // Write each record as a message
        for (seq, record) in records.iter().enumerate() {
            let data = rmp_serde::to_vec(record)
                .map_err(|e| io::Error::new(io::ErrorKind::InvalidData, e))?;
            
            let timestamp_nanos = record.timestamp.timestamp_nanos_opt()
                .ok_or_else(|| io::Error::new(io::ErrorKind::InvalidData, "Timestamp out of range"))?;
            
            let header = MessageHeader {
                channel_id,
                sequence: seq as u32,
                log_time: timestamp_nanos as u64,
                publish_time: timestamp_nanos as u64,
            };

            writer.write_to_known_channel(&header, &data)
                .map_err(|e| io::Error::new(io::ErrorKind::Other, e))?;
        }

        writer.finish()
            .map_err(|e| io::Error::new(io::ErrorKind::Other, e))?;
>>>>>>> 3862596b
        
        Ok(())
    }

<<<<<<< HEAD
    /// Reads an HDF5 file and returns a vector of NavigationResult structs.
    ///
    /// # Arguments
    /// * `path` - Path to the HDF5 file to read.
=======
    /// Reads an MCAP file and returns a vector of NavigationResult structs.
    ///
    /// # Arguments
    /// * `path` - Path to the MCAP file to read.
>>>>>>> 3862596b
    ///
    /// # Returns
    /// * `Ok(Vec<NavigationResult>)` if successful.
    /// * `Err` if the file cannot be read or parsed.
    ///
    /// # Example
    ///
    /// ```no_run
    /// use strapdown::sim::NavigationResult;
<<<<<<< HEAD
    ///
    /// let results = NavigationResult::from_hdf5("nav_results.h5")
    ///     .expect("Failed to read navigation results from HDF5");
    /// ```
    pub fn from_hdf5<P: AsRef<Path>>(path: P) -> Result<Vec<Self>> {
        use hdf5::File;
        
        let file = File::open(path)?;
        let group = file.group("navigation_results")?;
        
        // Check if timestamp dataset exists (might be empty dataset)
        if let Ok(ds_time) = group.dataset("timestamp") {
            // Read timestamps
            let timestamps: Vec<hdf5::types::VarLenAscii> = ds_time.read_raw()?;
            let n = timestamps.len();
            
            // Handle empty dataset
            if n == 0 {
                return Ok(Vec::new());
            }
        
        // Helper macro to read f64 arrays
        macro_rules! read_f64_field {
            ($field_name:literal) => {{
                let ds = group.dataset($field_name)?;
                let data: Vec<f64> = ds.read_raw()?;
                data
            }};
        }
        
        // Read navigation solution states
        let latitude = read_f64_field!("latitude");
        let longitude = read_f64_field!("longitude");
        let altitude = read_f64_field!("altitude");
        let velocity_north = read_f64_field!("velocity_north");
        let velocity_east = read_f64_field!("velocity_east");
        let velocity_vertical = read_f64_field!("velocity_vertical");
        let roll = read_f64_field!("roll");
        let pitch = read_f64_field!("pitch");
        let yaw = read_f64_field!("yaw");
        let acc_bias_x = read_f64_field!("acc_bias_x");
        let acc_bias_y = read_f64_field!("acc_bias_y");
        let acc_bias_z = read_f64_field!("acc_bias_z");
        let gyro_bias_x = read_f64_field!("gyro_bias_x");
        let gyro_bias_y = read_f64_field!("gyro_bias_y");
        let gyro_bias_z = read_f64_field!("gyro_bias_z");
        
        // Read covariance values
        let latitude_cov = read_f64_field!("latitude_cov");
        let longitude_cov = read_f64_field!("longitude_cov");
        let altitude_cov = read_f64_field!("altitude_cov");
        let velocity_n_cov = read_f64_field!("velocity_n_cov");
        let velocity_e_cov = read_f64_field!("velocity_e_cov");
        let velocity_v_cov = read_f64_field!("velocity_v_cov");
        let roll_cov = read_f64_field!("roll_cov");
        let pitch_cov = read_f64_field!("pitch_cov");
        let yaw_cov = read_f64_field!("yaw_cov");
        let acc_bias_x_cov = read_f64_field!("acc_bias_x_cov");
        let acc_bias_y_cov = read_f64_field!("acc_bias_y_cov");
        let acc_bias_z_cov = read_f64_field!("acc_bias_z_cov");
        let gyro_bias_x_cov = read_f64_field!("gyro_bias_x_cov");
        let gyro_bias_y_cov = read_f64_field!("gyro_bias_y_cov");
        let gyro_bias_z_cov = read_f64_field!("gyro_bias_z_cov");
        
        let mut records = Vec::with_capacity(n);
        for i in 0..n {
            let timestamp = DateTime::parse_from_rfc3339(timestamps[i].as_str())
                .map_err(|e| anyhow::anyhow!("Failed to parse timestamp: {}", e))?
                .with_timezone(&Utc);
            
            records.push(NavigationResult {
                timestamp,
                latitude: latitude[i],
                longitude: longitude[i],
                altitude: altitude[i],
                velocity_north: velocity_north[i],
                velocity_east: velocity_east[i],
                velocity_vertical: velocity_vertical[i],
                roll: roll[i],
                pitch: pitch[i],
                yaw: yaw[i],
                acc_bias_x: acc_bias_x[i],
                acc_bias_y: acc_bias_y[i],
                acc_bias_z: acc_bias_z[i],
                gyro_bias_x: gyro_bias_x[i],
                gyro_bias_y: gyro_bias_y[i],
                gyro_bias_z: gyro_bias_z[i],
                latitude_cov: latitude_cov[i],
                longitude_cov: longitude_cov[i],
                altitude_cov: altitude_cov[i],
                velocity_n_cov: velocity_n_cov[i],
                velocity_e_cov: velocity_e_cov[i],
                velocity_v_cov: velocity_v_cov[i],
                roll_cov: roll_cov[i],
                pitch_cov: pitch_cov[i],
                yaw_cov: yaw_cov[i],
                acc_bias_x_cov: acc_bias_x_cov[i],
                acc_bias_y_cov: acc_bias_y_cov[i],
                acc_bias_z_cov: acc_bias_z_cov[i],
                gyro_bias_x_cov: gyro_bias_x_cov[i],
                gyro_bias_y_cov: gyro_bias_y_cov[i],
                gyro_bias_z_cov: gyro_bias_z_cov[i],
            });
        }
        
        Ok(records)
        } else {
            // No timestamp dataset means empty file
            Ok(Vec::new())
        }
=======
    /// use std::path::Path;
    ///
    /// let results = NavigationResult::from_mcap("results.mcap")
    ///     .expect("Failed to read navigation results from MCAP");
    /// println!("Read {} navigation results", results.len());
    /// ```
    pub fn from_mcap<P: AsRef<Path>>(path: P) -> Result<Vec<Self>, Box<dyn std::error::Error>> {
        use mcap::MessageStream;
        use std::fs::File;

        let file = File::open(path)?;
        
        // Memory-map the file for efficient reading
        let mapped = unsafe { memmap2::Mmap::map(&file)? };
        
        let message_stream = MessageStream::new(&mapped)?;
        let mut records = Vec::new();

        for message_result in message_stream {
            let message = message_result?;
            let record: Self = rmp_serde::from_slice(&message.data)?;
            records.push(record);
        }

        Ok(records)
>>>>>>> 3862596b
    }
}
/// Convert DVectors containing the navigation state mean and covariance into a NavigationResult
/// struct.
///
/// This implementation is useful for converting the output of a Kalman filter or UKF into a
/// NavigationResult, which can then be used for further processing or analysis.
///
/// # Arguments
/// - `timestamp`: The timestamp of the navigation solution.
/// - `state`: A DVector containing the navigation state mean.
/// - `covariance`: A DMatrix containing the covariance of the state.
/// - `imu_data`: An IMUData struct containing the IMU measurements.
/// - `mag_x`, `mag_y`, `mag_z`: Magnetic field strength in micro teslas.
/// - `pressure`: Pressure in millibars.
/// - `freeair`: Free-air gravity anomaly in mGal.
///
/// # Returns
/// A NavigationResult struct containing the navigation solution.
impl From<(&DateTime<Utc>, &DVector<f64>, &DMatrix<f64>)> for NavigationResult {
    fn from(
        (timestamp, state, covariance): (&DateTime<Utc>, &DVector<f64>, &DMatrix<f64>),
    ) -> Self {
        assert!(
            state.len() == 15,
            "State vector must have 15 elements; got {}",
            state.len()
        );
        assert!(
            covariance.nrows() == 15 && covariance.ncols() == 15,
            "Covariance matrix must be 15x15"
        );
        let covariance = DVector::from_vec(covariance.diagonal().iter().copied().collect());
        // let wmm_date: Date = Date::from_calendar_date(
        //     timestamp.year(),
        //     Month::try_from(timestamp.month() as u8).unwrap(),
        //     timestamp.day() as u8,
        // )
        // .expect("Invalid date for world magnetic model");
        // let magnetic_field = GeomagneticField::new(
        //     Length::new::<meter>(state[2] as f32),
        //     Angle::new::<radian>(state[0] as f32),
        //     Angle::new::<radian>(state[1] as f32),
        //     wmm_date,
        // );
        NavigationResult {
            timestamp: *timestamp,
            latitude: state[0].to_degrees(),
            longitude: state[1].to_degrees(),
            altitude: state[2],
            velocity_north: state[3],
            velocity_east: state[4],
            velocity_vertical: state[5],
            roll: state[6],
            pitch: state[7],
            yaw: state[8],
            acc_bias_x: state[9],
            acc_bias_y: state[10],
            acc_bias_z: state[11],
            gyro_bias_x: state[12],
            gyro_bias_y: state[13],
            gyro_bias_z: state[14],
            latitude_cov: covariance[0],
            longitude_cov: covariance[1],
            altitude_cov: covariance[2],
            velocity_n_cov: covariance[3],
            velocity_e_cov: covariance[4],
            velocity_v_cov: covariance[5],
            roll_cov: covariance[6],
            pitch_cov: covariance[7],
            yaw_cov: covariance[8],
            acc_bias_x_cov: covariance[9],
            acc_bias_y_cov: covariance[10],
            acc_bias_z_cov: covariance[11],
            gyro_bias_x_cov: covariance[12],
            gyro_bias_y_cov: covariance[13],
            gyro_bias_z_cov: covariance[14],
        }
    }
}
/// Convert NED UKF to NavigationResult.
///
/// This implementation is useful for converting the output of a UKF into a
/// NavigationResult, which can then be used for further processing or analysis.
///
/// # Arguments
/// - `timestamp`: The timestamp of the navigation solution.
/// - `ukf`: A reference to the UKF instance containing the navigation state mean and covariance.
/// - `imu_data`: An IMUData struct containing the IMU measurements.
/// - `magnetic_vector`: Magnetic field strength measurement in micro teslas (body frame x, y, z).
/// - `pressure`: Pressure in millibars.
///
/// # Returns
/// A NavigationResult struct containing the navigation solution.
impl From<(&DateTime<Utc>, &UnscentedKalmanFilter)> for NavigationResult {
    fn from((timestamp, ukf): (&DateTime<Utc>, &UnscentedKalmanFilter)) -> Self {
        let state = &ukf.get_estimate();
        let covariance = ukf.get_certainty();
        NavigationResult {
            timestamp: *timestamp,
            latitude: state[0].to_degrees(),
            longitude: state[1].to_degrees(),
            altitude: state[2],
            velocity_north: state[3],
            velocity_east: state[4],
            velocity_vertical: state[5],
            roll: state[6],
            pitch: state[7],
            yaw: state[8],
            acc_bias_x: state[9],
            acc_bias_y: state[10],
            acc_bias_z: state[11],
            gyro_bias_x: state[12],
            gyro_bias_y: state[13],
            gyro_bias_z: state[14],
            latitude_cov: covariance[(0, 0)],
            longitude_cov: covariance[(1, 1)],
            altitude_cov: covariance[(2, 2)],
            velocity_n_cov: covariance[(3, 3)],
            velocity_e_cov: covariance[(4, 4)],
            velocity_v_cov: covariance[(5, 5)],
            roll_cov: covariance[(6, 6)],
            pitch_cov: covariance[(7, 7)],
            yaw_cov: covariance[(8, 8)],
            acc_bias_x_cov: covariance[(9, 9)],
            acc_bias_y_cov: covariance[(10, 10)],
            acc_bias_z_cov: covariance[(11, 11)],
            gyro_bias_x_cov: covariance[(12, 12)],
            gyro_bias_y_cov: covariance[(13, 13)],
            gyro_bias_z_cov: covariance[(14, 14)],
        }
    }
}

impl From<(&DateTime<Utc>, &crate::kalman::ExtendedKalmanFilter)> for NavigationResult {
    fn from((timestamp, ekf): (&DateTime<Utc>, &crate::kalman::ExtendedKalmanFilter)) -> Self {
        let state = &ekf.get_estimate();
        let covariance = ekf.get_certainty();
        NavigationResult {
            timestamp: *timestamp,
            latitude: state[0].to_degrees(),
            longitude: state[1].to_degrees(),
            altitude: state[2],
            velocity_north: state[3],
            velocity_east: state[4],
            velocity_vertical: state[5],
            roll: state[6],
            pitch: state[7],
            yaw: state[8],
            acc_bias_x: if state.len() > 9 { state[9] } else { 0.0 },
            acc_bias_y: if state.len() > 10 { state[10] } else { 0.0 },
            acc_bias_z: if state.len() > 11 { state[11] } else { 0.0 },
            gyro_bias_x: if state.len() > 12 { state[12] } else { 0.0 },
            gyro_bias_y: if state.len() > 13 { state[13] } else { 0.0 },
            gyro_bias_z: if state.len() > 14 { state[14] } else { 0.0 },
            latitude_cov: covariance[(0, 0)],
            longitude_cov: covariance[(1, 1)],
            altitude_cov: covariance[(2, 2)],
            velocity_n_cov: covariance[(3, 3)],
            velocity_e_cov: covariance[(4, 4)],
            velocity_v_cov: covariance[(5, 5)],
            roll_cov: covariance[(6, 6)],
            pitch_cov: covariance[(7, 7)],
            yaw_cov: covariance[(8, 8)],
            acc_bias_x_cov: if covariance.nrows() > 9 {
                covariance[(9, 9)]
            } else {
                0.0
            },
            acc_bias_y_cov: if covariance.nrows() > 10 {
                covariance[(10, 10)]
            } else {
                0.0
            },
            acc_bias_z_cov: if covariance.nrows() > 11 {
                covariance[(11, 11)]
            } else {
                0.0
            },
            gyro_bias_x_cov: if covariance.nrows() > 12 {
                covariance[(12, 12)]
            } else {
                0.0
            },
            gyro_bias_y_cov: if covariance.nrows() > 13 {
                covariance[(13, 13)]
            } else {
                0.0
            },
            gyro_bias_z_cov: if covariance.nrows() > 14 {
                covariance[(14, 14)]
            } else {
                0.0
            },
        }
    }
}

/// Convert StrapdownState to NavigationResult.
///
/// This implementation is useful for converting the output of a StrapdownState into a
/// NavigationResult, which can then be used for further processing or analysis.
///
/// # Arguments
/// - `timestamp`: The timestamp of the navigation solution.
/// - `state`: A reference to the StrapdownState instance containing the navigation state.
///
/// # Returns
/// A NavigationResult struct containing the navigation solution.
impl From<(&DateTime<Utc>, &StrapdownState)> for NavigationResult {
    fn from((timestamp, state): (&DateTime<Utc>, &StrapdownState)) -> Self {
        //let wmm_date: Date = Date::from_calendar_date(
        //    timestamp.year(),
        //    Month::try_from(timestamp.month() as u8).unwrap(),
        //    timestamp.day() as u8,
        //)
        //.expect("Invalid date for world magnetic model");
        //let magnetic_field = GeomagneticField::new(
        //    Length::new::<meter>(state.altitude as f32),
        //    Angle::new::<radian>(state.latitude as f32),
        //    Angle::new::<radian>(state.longitude as f32),
        //    wmm_date,
        //);
        NavigationResult {
            timestamp: *timestamp,
            latitude: state.latitude.to_degrees(),
            longitude: state.longitude.to_degrees(),
            altitude: state.altitude,
            velocity_north: state.velocity_north,
            velocity_east: state.velocity_east,
            velocity_vertical: state.velocity_vertical,
            roll: state.attitude.euler_angles().0,
            pitch: state.attitude.euler_angles().1,
            yaw: state.attitude.euler_angles().2,
            acc_bias_x: 0.0, // StrapdownState does not store biases
            acc_bias_y: 0.0,
            acc_bias_z: 0.0,
            gyro_bias_x: 0.0,
            gyro_bias_y: 0.0,
            gyro_bias_z: 0.0,
            latitude_cov: f64::NAN, // default covariance values
            longitude_cov: f64::NAN,
            altitude_cov: f64::NAN,
            velocity_n_cov: f64::NAN,
            velocity_e_cov: f64::NAN,
            velocity_v_cov: f64::NAN,
            roll_cov: f64::NAN,
            pitch_cov: f64::NAN,
            yaw_cov: f64::NAN,
            acc_bias_x_cov: f64::NAN,
            acc_bias_y_cov: f64::NAN,
            acc_bias_z_cov: f64::NAN,
            gyro_bias_x_cov: f64::NAN,
            gyro_bias_y_cov: f64::NAN,
            gyro_bias_z_cov: f64::NAN,
        }
    }
}

impl NavigationResult {
    /// Create NavigationResult from particle filter state
    ///
    /// Creates a navigation result from a 9-element state vector (position, velocity, attitude)
    /// and covariance matrix produced by particle filter averaging. Since particle filters don't
    /// estimate IMU biases, those fields are set to zero.
    ///
    /// # Arguments
    /// * `timestamp` - Timestamp for this navigation solution
    /// * `mean` - 9-element state vector [lat, lon, alt, vn, ve, vd, roll, pitch, yaw] in radians/meters
    /// * `cov` - 9x9 covariance matrix
    pub fn from_particle_filter(
        timestamp: &DateTime<Utc>,
        mean: &DVector<f64>,
        cov: &DMatrix<f64>,
    ) -> Self {
        assert_eq!(mean.len(), 9, "Particle filter state must have 9 elements");
        assert_eq!(
            cov.shape(),
            (9, 9),
            "Particle filter covariance must be 9x9"
        );

        NavigationResult {
            timestamp: *timestamp,
            latitude: mean[0].to_degrees(),
            longitude: mean[1].to_degrees(),
            altitude: mean[2],
            velocity_north: mean[3],
            velocity_east: mean[4],
            velocity_vertical: mean[5],
            roll: mean[6],
            pitch: mean[7],
            yaw: mean[8],
            acc_bias_x: 0.0, // Particle filter doesn't estimate biases
            acc_bias_y: 0.0,
            acc_bias_z: 0.0,
            gyro_bias_x: 0.0,
            gyro_bias_y: 0.0,
            gyro_bias_z: 0.0,
            latitude_cov: cov[(0, 0)],
            longitude_cov: cov[(1, 1)],
            altitude_cov: cov[(2, 2)],
            velocity_n_cov: cov[(3, 3)],
            velocity_e_cov: cov[(4, 4)],
            velocity_v_cov: cov[(5, 5)],
            roll_cov: cov[(6, 6)],
            pitch_cov: cov[(7, 7)],
            yaw_cov: cov[(8, 8)],
            acc_bias_x_cov: f64::NAN,
            acc_bias_y_cov: f64::NAN,
            acc_bias_z_cov: f64::NAN,
            gyro_bias_x_cov: f64::NAN,
            gyro_bias_y_cov: f64::NAN,
            gyro_bias_z_cov: f64::NAN,
        }
    }
}

/// Run dead reckoning or "open-loop" simulation using test data.
///
/// This function processes a sequence of sensor records through a StrapdownState, using
/// the "forward" method to propagate the state based on IMU measurements. It initializes
/// the StrapdownState with position, velocity, and attitude from the first record, and
/// then applies the IMU measurements from subsequent records. It does not record the
/// errors or confidence values, as this is a simple dead reckoning simulation and in testing
/// these values would be used as a baseline for comparison. Keep in mind that this toolbox
/// is designed for the local level frame of reference and the forward mechanization is typically
/// only valid at lower latitude (e.g. < 60 degrees) and at low altitudes (e.g. < 1000m). With
/// that, remember that dead reckoning is subject to drift and errors accumulate over time relative
/// to the quality of the IMU data. Poor quality IMU data (e.g. MEMS grade IMUs) will lead to
/// significant drift very quickly which may cause this function to produce unrealistic results,
/// hang, or crash.
///
/// # Arguments
/// * `records` - Vector of test data records containing IMU measurements and other sensor data
///
/// # Returns
/// * `Vec<NavigationResult>` containing the sequence of StrapdownState instances over time,
///   along with timestamps and time differences.
pub fn dead_reckoning(records: &[TestDataRecord]) -> Vec<NavigationResult> {
    if records.is_empty() {
        return Vec::new();
    }
    // Initialize the result vector
    let mut results = Vec::with_capacity(records.len());
    // Initialize the StrapdownState with the first record
    let first_record = &records[0];
    let attitude = nalgebra::Rotation3::from_euler_angles(
        first_record.roll,
        first_record.pitch,
        first_record.yaw,
    );
    let mut state = StrapdownState {
        latitude: first_record.latitude.to_radians(),
        longitude: first_record.longitude.to_radians(),
        altitude: first_record.altitude,
        velocity_north: first_record.speed * first_record.bearing.cos(),
        velocity_east: first_record.speed * first_record.bearing.sin(),
        velocity_vertical: 0.0, // initial velocities
        attitude,
        is_enu: true,
    };
    // Store the initial state and metadata
    results.push(NavigationResult::from((&first_record.time, &state)));
    let mut previous_time = records[0].time;
    // Process each subsequent record
    for record in records.iter().skip(1) {
        // Try to calculate time difference from timestamps, default to 1 second if parsing fails
        let current_time = record.time;
        let dt = (current_time - previous_time).as_seconds_f64();
        // Create IMU data from the record
        let imu_data = IMUData {
            accel: Vector3::new(record.acc_x, record.acc_y, record.acc_z),
            gyro: Vector3::new(record.gyro_x, record.gyro_y, record.gyro_z),
        };
        forward(&mut state, imu_data, dt);
        results.push(NavigationResult::from((&current_time, &state)));
        previous_time = record.time;
    }
    results
}
/// Generic closed-loop simulation runner for any NavigationFilter
///
/// This function implements the core simulation loop for navigation filter architectures.
/// It iterates through the event stream, performs prediction and update steps, checks health limits,
/// and records navigation results. While generic, this is really only intended for Kalman-filter
/// family navigation filters because particle filter style navigation filters have the additional
/// step of resampling. For particle filter type filters, use [run_closed_loop_pf] instead.
///
/// # Arguments
/// * `filter` - Mutable reference to a type implementing NavigationFilter
/// * `stream` - Event stream containing IMU and measurement events
/// * `health_limits` - Optional health limits for monitoring
///
/// # Returns
/// * `Vec<NavigationResult>` - A vector of navigation results
pub fn run_closed_loop<F: NavigationFilter>(
    filter: &mut F,
    stream: EventStream,
    health_limits: Option<HealthLimits>,
) -> anyhow::Result<Vec<NavigationResult>> {
    let start_time = stream.start_time;
    let mut results: Vec<NavigationResult> = Vec::with_capacity(stream.events.len());
    let total = stream.events.len();
    let mut last_ts: Option<DateTime<Utc>> = None;
    let mut monitor = HealthMonitor::new(health_limits.unwrap_or_default());

    info!(
        "Starting closed-loop navigation filter with {} events",
        total
    );

    for (i, event) in stream.events.into_iter().enumerate() {
        // Print detailed progress every 100 iterations or at key milestones
        if i % 10 == 0 || i == total {
            let mean = filter.get_estimate();
            let cov = filter.get_certainty();

            // Extract position and covariance diagonal
            let lat = mean[0].to_degrees();
            let lon = mean[1].to_degrees();
            let alt = mean[2];

            // Get position uncertainty (diagonal elements)
            let pos_std_lat = cov[(0, 0)].sqrt().to_degrees();
            let pos_std_lon = cov[(1, 1)].sqrt().to_degrees();
            let pos_std_alt = cov[(2, 2)].sqrt();

            // Compute RMS of position covariance
            let pos_rms = (pos_std_lat.powi(2) + pos_std_lon.powi(2) + pos_std_alt.powi(2)).sqrt();

            print!(
                "\r[{:.1}%] Event {}/{} | Pos: ({:.6}°, {:.6}°, {:.1}m) | σ: ({:.2e}°, {:.2e}°, {:.2}m) | RMS: {:.2e}",
                (i as f64 / total as f64) * 100.0,
                i,
                total,
                lat,
                lon,
                alt,
                pos_std_lat,
                pos_std_lon,
                pos_std_alt,
                pos_rms
            );
            use std::io::Write;
            std::io::stdout().flush().ok();
        }

        // Compute wall-clock time for this event
        let elapsed_s = match &event {
            Event::Imu { elapsed_s, .. } => *elapsed_s,
            Event::Measurement { elapsed_s, .. } => *elapsed_s,
        };
        let ts = start_time + Duration::milliseconds((elapsed_s * 1000.0).round() as i64);

        // Apply event
        match event {
            Event::Imu { dt_s, imu, .. } => {
                filter.predict(&imu, dt_s);
                let mean = filter.get_estimate();
                let cov = filter.get_certainty();
                if let Err(e) = monitor.check(mean.as_slice(), &cov, None) {
                    log::error!("Health fail after propagate at {} (#{i}): {e}", ts);
                    bail!(e);
                }
            }
            Event::Measurement { meas, .. } => {
                filter.update(meas.as_ref());
                let mean = filter.get_estimate();
                let cov = filter.get_certainty();
                if let Err(e) = monitor.check(mean.as_slice(), &cov, None) {
                    log::error!("Health fail after measurement update at {} (#{i}): {e}", ts);
                    bail!(e);
                }
            }
        }

        // If timestamp changed, or it's the last event, record the previous state
        if Some(ts) != last_ts {
            if let Some(prev_ts) = last_ts {
                let mean = filter.get_estimate();
                let cov = filter.get_certainty();
                results.push(NavigationResult::from((&prev_ts, &mean, &cov)));
                debug!("Filter state at {}: {:?}", ts, mean);
            }
            last_ts = Some(ts);
        }

        // If this is the last event, also push
        if i == total - 1 {
            let mean = filter.get_estimate();
            let cov = filter.get_certainty();
            debug!("Filter state at {}: {:?}", ts, mean);
            results.push(NavigationResult::from((&ts, &mean, &cov)));
        }
    }
    println!(); // Print newline after progress indicator
    debug!("Closed-loop simulation complete");
    Ok(results)
}
/// Print the Unscented Kalman Filter state and covariance for debugging purposes.
pub fn print_ukf(ukf: &UnscentedKalmanFilter, record: &TestDataRecord) {
    debug!(
        "UKF position: ({:.4}, {:.4}, {:.4})  |  Covariance: {:.4e}, {:.4e}, {:.4}  |  Error: {:.4e}, {:.4e}, {:.4}",
        ukf.get_estimate()[0].to_degrees(),
        ukf.get_estimate()[1].to_degrees(),
        ukf.get_estimate()[2],
        ukf.get_certainty()[(0, 0)],
        ukf.get_certainty()[(1, 1)],
        ukf.get_certainty()[(2, 2)],
        ukf.get_estimate()[0].to_degrees() - record.latitude,
        ukf.get_estimate()[1].to_degrees() - record.longitude,
        ukf.get_estimate()[2] - record.altitude
    );
    debug!(
        "UKF velocity: ({:.4}, {:.4}, {:.4})  | Covariance: {:.4}, {:.4}, {:.4}  | Error: {:.4}, {:.4}, {:.4}",
        ukf.get_estimate()[3],
        ukf.get_estimate()[4],
        ukf.get_estimate()[5],
        ukf.get_certainty()[(3, 3)],
        ukf.get_certainty()[(4, 4)],
        ukf.get_certainty()[(5, 5)],
        ukf.get_estimate()[3] - record.speed * record.bearing.cos(),
        ukf.get_estimate()[4] - record.speed * record.bearing.sin(),
        ukf.get_estimate()[5] - 0.0 // Assuming no vertical velocity
    );
    debug!(
        "UKF attitude: ({:.4}, {:.4}, {:.4})  | Covariance: {:.4}, {:.4}, {:.4}  | Error: {:.4}, {:.4}, {:.4}",
        ukf.get_estimate()[6],
        ukf.get_estimate()[7],
        ukf.get_estimate()[8],
        ukf.get_certainty()[(6, 6)],
        ukf.get_certainty()[(7, 7)],
        ukf.get_certainty()[(8, 8)],
        ukf.get_estimate()[6] - record.roll,
        ukf.get_estimate()[7] - record.pitch,
        ukf.get_estimate()[8] - record.yaw
    );
    debug!(
        "UKF accel biases: ({:.4}, {:.4}, {:.4})  | Covariance: {:.4e}, {:.4e}, {:.4e}",
        ukf.get_estimate()[9],
        ukf.get_estimate()[10],
        ukf.get_estimate()[11],
        ukf.get_certainty()[(9, 9)],
        ukf.get_certainty()[(10, 10)],
        ukf.get_certainty()[(11, 11)]
    );
    debug!(
        "UKF gyro biases: ({:.4}, {:.4}, {:.4})  | Covariance: {:.4e}, {:.4e}, {:.4e}",
        ukf.get_estimate()[12],
        ukf.get_estimate()[13],
        ukf.get_estimate()[14],
        ukf.get_certainty()[(12, 12)],
        ukf.get_certainty()[(13, 13)],
        ukf.get_certainty()[(14, 14)]
    );
}
/// Helper function to initialize a UKF for closed-loop mode.
///
/// This function sets up the Unscented Kalman Filter (UKF) with initial pose, attitude covariance, and IMU biases based on
/// the provided `TestDataRecord`. It initializes the UKF with position, velocity, attitude, and covariance matrices.
/// Optional parameters for attitude covariance and IMU biases can be provided to customize the filter's initial state.
///
/// # Arguments
///
/// * `initial_pose` - A `TestDataRecord` containing the initial pose information.
/// * `attitude_covariance` - Optional vector of f64 representing the initial attitude covariance (default is a small value).
/// * `imu_biases` - Optional vector of f64 representing the initial IMU biases (default is a small value).
/// * `other_states` - Optional vector of f64 for any additional states (not used in the canonical UKF, but can be useful for custom implementations).
///
/// # Returns
///
/// * `UKF` - An instance of the Unscented Kalman Filter initialized with the provided parameters.
pub fn initialize_ukf(
    initial_pose: TestDataRecord,
    attitude_covariance: Option<Vec<f64>>,
    imu_biases: Option<Vec<f64>>,
    imu_biases_covariance: Option<Vec<f64>>,
    other_states: Option<Vec<f64>>,
    other_states_covariance: Option<Vec<f64>>,
    process_noise_diagonal: Option<Vec<f64>>,
) -> UnscentedKalmanFilter {
    let initial_state = InitialState {
        latitude: initial_pose.latitude,
        longitude: initial_pose.longitude,
        altitude: initial_pose.altitude,
        northward_velocity: initial_pose.speed * initial_pose.bearing.cos(),
        eastward_velocity: initial_pose.speed * initial_pose.bearing.sin(),
        vertical_velocity: 0.0, // Assuming no initial vertical velocity for simplicity
        roll: if initial_pose.roll.is_nan() {
            0.0
        } else {
            initial_pose.roll
        },
        pitch: if initial_pose.pitch.is_nan() {
            0.0
        } else {
            initial_pose.pitch
        },
        yaw: if initial_pose.yaw.is_nan() {
            0.0
        } else {
            initial_pose.yaw
        },
        in_degrees: true,
        is_enu: true,
    };
    let process_noise_diagonal = match process_noise_diagonal {
        Some(pn) => pn,
        None => DEFAULT_PROCESS_NOISE.to_vec(),
    };
    // Covariance parameters
    let position_accuracy = initial_pose.horizontal_accuracy; //.sqrt();
    let mut covariance_diagonal = vec![
        (position_accuracy * METERS_TO_DEGREES).powf(2.0),
        (position_accuracy * METERS_TO_DEGREES).powf(2.0),
        initial_pose.vertical_accuracy.powf(2.0),
        initial_pose.speed_accuracy.powf(2.0),
        initial_pose.speed_accuracy.powf(2.0),
        initial_pose.speed_accuracy.powf(2.0),
    ];
    // extend the covariance diagonal if attitude covariance is provided
    match attitude_covariance {
        Some(att_cov) => covariance_diagonal.extend(att_cov),
        None => covariance_diagonal.extend(vec![1e-9; 3]), // Default values if not provided
    }
    // extend the covariance diagonal if imu biases are provided
    let imu_biases = match imu_biases {
        Some(imu_biases) => {
            covariance_diagonal.extend(match imu_biases_covariance {
                Some(imu_cov) => imu_cov,
                None => vec![1e-3; 6], // Default covariance if not provided
            });
            imu_biases
        }
        None => {
            covariance_diagonal.extend(vec![1e-3; 6]);
            vec![1e-3; 6] // Default values if not provided
        }
    };
    // extend the covariance diagonal if other states are provided
    let other_states = match other_states {
        Some(other_states) => {
            covariance_diagonal.extend(match other_states_covariance {
                Some(other_cov) => other_cov,
                None => vec![1e-3; other_states.len()], // Default covariance if not provided
            });
            Some(other_states)
        }
        None => None,
    };
    assert!(
        covariance_diagonal.len() == 15 + other_states.as_ref().map_or(0, |v| v.len()),
        "Covariance diagonal length mismatch: expected {}, got {}",
        15 + other_states.as_ref().map_or(0, |v| v.len()),
        covariance_diagonal.len()
    );
    assert!(
        process_noise_diagonal.len() == 15 + other_states.as_ref().map_or(0, |v| v.len()),
        "Process noise diagonal length mismatch: expected {}, got {}",
        15 + other_states.as_ref().map_or(0, |v| v.len()),
        process_noise_diagonal.len()
    );
    assert!(
        process_noise_diagonal.len() == covariance_diagonal.len(),
        "Process noise and covariance diagonal length mismatch: {} vs {}",
        process_noise_diagonal.len(),
        covariance_diagonal.len()
    );
    let process_noise = DMatrix::from_diagonal(&DVector::from_vec(process_noise_diagonal));
    //DVector::from_vec(vec![0.0; 15]);
    UnscentedKalmanFilter::new(
        initial_state,
        imu_biases,
        other_states,
        covariance_diagonal,
        process_noise,
        1e-3, // Use a scalar for measurement noise as expected by UKF::new
        2.0,
        0.0,
    )
}

/// Initialize an Extended Kalman Filter for simulation.
///
/// This function creates and initializes an `ExtendedKalmanFilter` with the given parameters,
/// providing a linearized Gaussian approximation for navigation state estimation.
///
/// # Arguments
///
/// * `initial_pose` - A `TestDataRecord` containing the initial pose information.
/// * `attitude_covariance` - Optional initial attitude covariance.
/// * `imu_biases` - Optional initial IMU biases.
/// * `imu_biases_covariance` - Optional IMU bias covariance.
/// * `process_noise_diagonal` - Optional process noise diagonal.
/// * `use_biases` - If true, uses 15-state (with IMU biases), otherwise 9-state.
///
/// # Returns
///
/// * `ExtendedKalmanFilter` - An instance of the Extended Kalman Filter.
#[allow(clippy::too_many_arguments)]
pub fn initialize_ekf(
    initial_pose: TestDataRecord,
    attitude_covariance: Option<Vec<f64>>,
    imu_biases: Option<Vec<f64>>,
    imu_biases_covariance: Option<Vec<f64>>,
    process_noise_diagonal: Option<Vec<f64>>,
    use_biases: bool,
) -> crate::kalman::ExtendedKalmanFilter {
    use crate::kalman::ExtendedKalmanFilter;

    // Build initial state from sensor data
    let initial_state = InitialState {
        latitude: initial_pose.latitude,
        longitude: initial_pose.longitude,
        altitude: initial_pose.altitude,
        // Note: `initial_pose.bearing` is stored in degrees in `TestDataRecord`.
        // Convert to radians here for use with trigonometric functions.
        northward_velocity: initial_pose.speed * initial_pose.bearing.to_radians().cos(),
        eastward_velocity: initial_pose.speed * initial_pose.bearing.to_radians().sin(),
        vertical_velocity: 0.0,
        roll: if initial_pose.roll.is_nan() {
            0.0
        } else {
            initial_pose.roll
        },
        pitch: if initial_pose.pitch.is_nan() {
            0.0
        } else {
            initial_pose.pitch
        },
        yaw: if initial_pose.yaw.is_nan() {
            0.0
        } else {
            initial_pose.yaw
        },
        in_degrees: true,
        is_enu: true,
    };

    // Determine state size based on use_biases flag
    let state_size = if use_biases { 15 } else { 9 };

    // Build process noise diagonal
    let process_noise_diagonal = match process_noise_diagonal {
        Some(pn) => {
            assert!(
                pn.len() == state_size,
                "Process noise diagonal length mismatch: expected {}, got {}",
                state_size,
                pn.len()
            );
            pn
        }
        None => {
            if use_biases {
                DEFAULT_PROCESS_NOISE.to_vec()
            } else {
                DEFAULT_PROCESS_NOISE[0..9].to_vec()
            }
        }
    };

    // Build covariance diagonal
    let position_accuracy = initial_pose.horizontal_accuracy;
    let mut covariance_diagonal = vec![
        (position_accuracy * METERS_TO_DEGREES).powf(2.0),
        (position_accuracy * METERS_TO_DEGREES).powf(2.0),
        initial_pose.vertical_accuracy.powf(2.0),
        initial_pose.speed_accuracy.powf(2.0),
        initial_pose.speed_accuracy.powf(2.0),
        initial_pose.speed_accuracy.powf(2.0),
    ];

    // Add attitude covariance
    match attitude_covariance {
        Some(att_cov) => {
            assert!(
                att_cov.len() == 3,
                "Attitude covariance must have 3 elements"
            );
            covariance_diagonal.extend(att_cov);
        }
        None => covariance_diagonal.extend(vec![1e-9; 3]),
    }

    // Add IMU bias covariance if using biases
    let imu_biases_vec = if use_biases {
        match imu_biases {
            Some(biases) => {
                assert!(biases.len() == 6, "IMU biases must have 6 elements");
                covariance_diagonal.extend(match imu_biases_covariance {
                    Some(imu_cov) => {
                        assert!(
                            imu_cov.len() == 6,
                            "IMU bias covariance must have 6 elements"
                        );
                        imu_cov
                    }
                    None => vec![1e-3; 6],
                });
                biases
            }
            None => {
                covariance_diagonal.extend(vec![1e-3; 6]);
                vec![0.0; 6]
            }
        }
    } else {
        vec![0.0; 6] // Not used in 9-state, but required by constructor
    };

    assert!(
        covariance_diagonal.len() == state_size,
        "Covariance diagonal length mismatch: expected {}, got {}",
        state_size,
        covariance_diagonal.len()
    );

    let process_noise = DMatrix::from_diagonal(&DVector::from_vec(process_noise_diagonal));

    ExtendedKalmanFilter::new(
        initial_state,
        imu_biases_vec,
        covariance_diagonal,
        process_noise,
        use_biases,
    )
}

/// Initialize an Error-State Kalman Filter (ESKF) for simulation.
///
/// This function creates and initializes an `ErrorStateKalmanFilter` with the given parameters,
/// providing a robust error-state formulation that uses quaternions for nominal attitude and
/// small-angle representation for attitude errors.
///
/// The ESKF is the standard approach for strapdown INS, offering better numerical stability
/// and avoiding attitude singularities compared to full-state EKF implementations.
///
/// # Arguments
///
/// * `initial_pose` - A `TestDataRecord` containing the initial pose information.
/// * `attitude_covariance` - Optional initial attitude covariance (for error state).
/// * `imu_biases` - Optional initial IMU biases [b_ax, b_ay, b_az, b_gx, b_gy, b_gz].
/// * `imu_biases_covariance` - Optional IMU bias covariance (for error state).
/// * `process_noise_diagonal` - Optional process noise diagonal (15 elements for error state).
///
/// # Returns
///
/// * `ErrorStateKalmanFilter` - An instance of the Error-State Kalman Filter.
///
/// # Example
///
/// ```no_run
/// use strapdown::sim::{initialize_eskf, TestDataRecord};
/// use chrono::Utc;
///
/// let initial_pose = TestDataRecord {
///     time: Utc::now(),
///     latitude: 45.0,
///     longitude: -122.0,
///     altitude: 100.0,
///     // ... other fields ...
///     ..Default::default()
/// };
/// let eskf = initialize_eskf(initial_pose, None, None, None, None);
/// ```
#[allow(clippy::too_many_arguments)]
pub fn initialize_eskf(
    initial_pose: TestDataRecord,
    attitude_covariance: Option<Vec<f64>>,
    imu_biases: Option<Vec<f64>>,
    imu_biases_covariance: Option<Vec<f64>>,
    process_noise_diagonal: Option<Vec<f64>>,
) -> crate::kalman::ErrorStateKalmanFilter {
    use crate::kalman::ErrorStateKalmanFilter;

    // Build initial state from sensor data
    let initial_state = InitialState {
        latitude: initial_pose.latitude,
        longitude: initial_pose.longitude,
        altitude: initial_pose.altitude,
        // Note: `initial_pose.bearing` is stored in degrees in `TestDataRecord`.
        // Convert to radians here for use with trigonometric functions.
        northward_velocity: initial_pose.speed * initial_pose.bearing.to_radians().cos(),
        eastward_velocity: initial_pose.speed * initial_pose.bearing.to_radians().sin(),
        vertical_velocity: 0.0,
        roll: if initial_pose.roll.is_nan() {
            0.0
        } else {
            initial_pose.roll
        },
        pitch: if initial_pose.pitch.is_nan() {
            0.0
        } else {
            initial_pose.pitch
        },
        yaw: if initial_pose.yaw.is_nan() {
            0.0
        } else {
            initial_pose.yaw
        },
        in_degrees: true,
        is_enu: true,
    };

    // ESKF always uses 15-state error vector (pos, vel, att, accel_bias, gyro_bias)
    let state_size = 15;

    // Build process noise diagonal for error state (15 elements)
    let process_noise_diagonal = match process_noise_diagonal {
        Some(pn) => {
            assert!(
                pn.len() == state_size,
                "Process noise diagonal length mismatch: expected {}, got {}",
                state_size,
                pn.len()
            );
            pn
        }
        None => DEFAULT_PROCESS_NOISE.to_vec(),
    };

    // Build IMU biases
    let imu_biases = match imu_biases {
        Some(biases) => {
            assert!(
                biases.len() == 6,
                "IMU biases length mismatch: expected 6, got {}",
                biases.len()
            );
            biases
        }
        None => vec![0.0; 6],
    };

    // Build error covariance diagonal
    // This represents initial uncertainty in the error state (NOT nominal state)
    let mut error_covariance_diagonal = vec![
        1e-6, 1e-6, 1e-4, // position error covariance (m²)
        1e-3, 1e-3, 1e-3, // velocity error covariance (m²/s²)
    ];

    // Add attitude error covariance
    error_covariance_diagonal.extend(match attitude_covariance {
        Some(att_cov) => {
            assert!(
                att_cov.len() == 3,
                "Attitude covariance length mismatch: expected 3, got {}",
                att_cov.len()
            );
            att_cov
        }
        None => vec![1e-5; 3], // Default: small attitude uncertainty (rad²)
    });

    // Add IMU bias error covariance
    error_covariance_diagonal.extend(match imu_biases_covariance {
        Some(bias_cov) => {
            assert!(
                bias_cov.len() == 6,
                "IMU bias covariance length mismatch: expected 6, got {}",
                bias_cov.len()
            );
            bias_cov
        }
        None => {
            vec![
                1e-6, 1e-6, 1e-6, // accel bias error covariance
                1e-8, 1e-8, 1e-8, // gyro bias error covariance
            ]
        }
    });

    assert!(
        error_covariance_diagonal.len() == state_size,
        "Error covariance diagonal length mismatch: expected {}, got {}",
        state_size,
        error_covariance_diagonal.len()
    );

    let process_noise = DMatrix::from_diagonal(&DVector::from_vec(process_noise_diagonal));

    ErrorStateKalmanFilter::new(
        initial_state,
        imu_biases,
        error_covariance_diagonal,
        process_noise,
    )
}

// ==== Simulation Helper functions ====

pub fn print_sim_status<F: NavigationFilter>(filter: &F) {
    let mean = filter.get_estimate();
    let cov = filter.get_certainty();

    // Extract position and covariance diagonal
    let lat = mean[0].to_degrees();
    let lon = mean[1].to_degrees();
    let alt = mean[2];

    // Get position uncertainty (diagonal elements)
    let pos_std_lat = cov[(0, 0)].sqrt().to_degrees();
    let pos_std_lon = cov[(1, 1)].sqrt().to_degrees();
    let pos_std_alt = cov[(2, 2)].sqrt();

    // Compute RMS of position covariance
    let pos_rms = (pos_std_lat.powi(2) + pos_std_lon.powi(2) + pos_std_alt.powi(2)).sqrt();

    print!(
        "\rPos: ({:.6}°, {:.6}°, {:.1}m) | σ: ({:.2e}°, {:.2e}°, {:.2}m) | RMS: {:.2e}",
        lat, lon, alt, pos_std_lat, pos_std_lon, pos_std_alt, pos_rms
    );
    use std::io::Write;
    std::io::stdout().flush().ok();
}

pub mod health {
    use super::*;

    #[derive(Clone, Debug)]
    pub struct HealthLimits {
        pub lat_rad: (f64, f64),        // [-90°, +90°]
        pub lon_rad: (f64, f64),        // [-180°, +180°]
        pub alt_m: (f64, f64),          // e.g., [-500, 15000]
        pub speed_mps_max: f64,         // e.g., 500 m/s (road/low-altitude aircraft)
        pub cov_diag_max: f64,          // e.g., 1e15
        pub cond_max: f64,              // e.g., 1e12 (optional)
        pub nis_pos_max: f64,           // e.g., 100 (huge outlier)
        pub nis_pos_consec_fail: usize, // e.g., 20
    }

    impl Default for HealthLimits {
        fn default() -> Self {
            Self {
                lat_rad: (-std::f64::consts::FRAC_PI_2, std::f64::consts::FRAC_PI_2),
                lon_rad: (-std::f64::consts::PI, std::f64::consts::PI),
                alt_m: (-100000000.0, 100000000.0), // Very tolerant for vertical channel instability
                speed_mps_max: 500.0,
                cov_diag_max: 1e15,
                cond_max: 1e12,
                nis_pos_max: 100.0,
                nis_pos_consec_fail: 20,
            }
        }
    }

    #[derive(Default, Clone, Debug)]
    pub struct HealthMonitor {
        limits: HealthLimits,
        consec_nis_pos_fail: usize,
    }

    impl HealthMonitor {
        pub fn new(limits: HealthLimits) -> Self {
            Self {
                limits,
                consec_nis_pos_fail: 0,
            }
        }

        /// Call after **every event** (predict or update). Provide optional NIS when you have a GNSS update.
        pub fn check(
            &mut self,
            x: &[f64], // your mean_state slice
            p: &nalgebra::DMatrix<f64>,
            maybe_nis_pos: Option<f64>,
        ) -> Result<()> {
            // 1) Finite checks
            if !x.iter().all(|v| v.is_finite()) {
                bail!("Non-finite state detected");
            }
            if !p.iter().all(|v| v.is_finite()) {
                bail!("Non-finite covariance detected");
            }

            // 2) Basic bounds (lat, lon, alt)
            let lat = x[0];
            let lon = x[1];
            let alt = x[2];
            if lat < self.limits.lat_rad.0 || lat > self.limits.lat_rad.1 {
                bail!("Latitude out of range: {lat}");
            }
            if lon < self.limits.lon_rad.0 || lon > self.limits.lon_rad.1 {
                bail!("Longitude out of range: {lon}");
            }
            if alt < self.limits.alt_m.0 || alt > self.limits.alt_m.1 {
                bail!("Altitude out of range: {alt} m");
            }

            // 3) Speed sanity (assumes NED velocities at indices 3..=5)
            // let v2 = x[3] * x[3] + x[4] * x[4] + x[5] * x[5];
            // if v2.is_finite() && v2.sqrt() > self.limits.speed_mps_max {
            //     bail!("Speed exceeded: {:.2} m/s", v2.sqrt());
            // }

            // 4) Covariance sanity: diagonals and simple SPD probe
            for i in 0..p.nrows().min(p.ncols()) {
                if p[(i, i)].is_sign_negative() {
                    bail!("Negative variance on diagonal: idx={i}, val={}", p[(i, i)]);
                }
                if p[(i, i)] > self.limits.cov_diag_max {
                    bail!("Variance too large on diagonal idx={i}: {}", p[(i, i)]);
                }
            }
            // (Optional) rough condition estimate via Frobenius norm and inverse
            // Skip if too expensive; enable only for debugging.
            // if let Some(inv) = p.clone().try_inverse() {
            //     let cond = p.norm_fro() * inv.norm_fro();
            //     if !cond.is_finite() || cond > self.limits.cond_max { bail!("Covariance condition number too large: {cond:e}"); }
            // }

            // 5) GNSS gating streak (if a NIS was computed at update time)
            if let Some(nis_pos) = maybe_nis_pos {
                if !nis_pos.is_finite() || nis_pos.is_sign_negative() {
                    bail!("Invalid NIS value: {nis_pos}");
                }
                if nis_pos > self.limits.nis_pos_max {
                    self.consec_nis_pos_fail += 1;
                    if self.consec_nis_pos_fail >= self.limits.nis_pos_consec_fail {
                        bail!(
                            "Consecutive NIS exceedances: {} (> {}), last NIS={}",
                            self.consec_nis_pos_fail,
                            self.limits.nis_pos_consec_fail,
                            nis_pos
                        );
                    }
                } else {
                    self.consec_nis_pos_fail = 0;
                }
            }

            Ok(())
        }
    }
}

//================= CLI Argument Structures for Simulation Programs =====================================

/// Scheduler configuration kind
#[derive(Copy, Clone, Debug)]
#[cfg_attr(feature = "clap", derive(ValueEnum))]
pub enum SchedKind {
    Passthrough,
    Fixed,
    Duty,
}

/// GNSS scheduler arguments for CLI
#[derive(Clone, Debug)]
#[cfg_attr(feature = "clap", derive(Args))]
pub struct SchedulerArgs {
    /// Scheduler kind: passthrough | fixed | duty
    #[cfg_attr(feature = "clap", arg(long, value_enum, default_value_t = SchedKind::Passthrough))]
    pub sched: SchedKind,
    /// Fixed-interval seconds (sched=fixed)
    #[cfg_attr(feature = "clap", arg(long, default_value_t = 1.0))]
    pub interval_s: f64,
    /// Initial phase seconds (sched=fixed)
    #[cfg_attr(feature = "clap", arg(long, default_value_t = 0.0))]
    pub phase_s: f64,
    /// Duty-cycle ON seconds (sched=duty)
    #[cfg_attr(feature = "clap", arg(long, default_value_t = 10.0))]
    pub on_s: f64,
    /// Duty-cycle OFF seconds (sched=duty)
    #[cfg_attr(feature = "clap", arg(long, default_value_t = 10.0))]
    pub off_s: f64,
    /// Duty-cycle start phase seconds (sched=duty)
    #[cfg_attr(feature = "clap", arg(long, default_value_t = 0.0))]
    pub duty_phase_s: f64,
}

/// Fault configuration kind
#[derive(Copy, Clone, Debug)]
#[cfg_attr(feature = "clap", derive(ValueEnum))]
pub enum FaultKind {
    None,
    Degraded,
    Slowbias,
    Hijack,
}

/// GNSS fault model arguments for CLI
#[derive(Clone, Debug)]
#[cfg_attr(feature = "clap", derive(Args))]
pub struct FaultArgs {
    /// Fault kind: none | degraded | slowbias | hijack
    #[cfg_attr(feature = "clap", arg(long, value_enum, default_value_t = FaultKind::None))]
    pub fault: FaultKind,
    /// Degraded (AR(1))
    #[cfg_attr(feature = "clap", arg(long, default_value_t = 0.99))]
    pub rho_pos: f64,
    #[cfg_attr(feature = "clap", arg(long, default_value_t = 3.0))]
    pub sigma_pos_m: f64,
    #[cfg_attr(feature = "clap", arg(long, default_value_t = 0.95))]
    pub rho_vel: f64,
    #[cfg_attr(feature = "clap", arg(long, default_value_t = 0.3))]
    pub sigma_vel_mps: f64,
    #[cfg_attr(feature = "clap", arg(long, default_value_t = 5.0))]
    pub r_scale: f64,
    /// Slow bias
    #[cfg_attr(feature = "clap", arg(long, default_value_t = 0.02))]
    pub drift_n_mps: f64,
    #[cfg_attr(feature = "clap", arg(long, default_value_t = 0.0))]
    pub drift_e_mps: f64,
    #[cfg_attr(feature = "clap", arg(long, default_value_t = 1e-6))]
    pub q_bias: f64,
    #[cfg_attr(feature = "clap", arg(long, default_value_t = 0.0))]
    pub rotate_omega_rps: f64,
    /// Hijack
    #[cfg_attr(feature = "clap", arg(long, default_value_t = 50.0))]
    pub hijack_offset_n_m: f64,
    #[cfg_attr(feature = "clap", arg(long, default_value_t = 0.0))]
    pub hijack_offset_e_m: f64,
    #[cfg_attr(feature = "clap", arg(long, default_value_t = 120.0))]
    pub hijack_start_s: f64,
    #[cfg_attr(feature = "clap", arg(long, default_value_t = 60.0))]
    pub hijack_duration_s: f64,
}

/// Build GNSS scheduler from CLI arguments
pub fn build_scheduler(a: &SchedulerArgs) -> GnssScheduler {
    match a.sched {
        SchedKind::Passthrough => GnssScheduler::PassThrough,
        SchedKind::Fixed => GnssScheduler::FixedInterval {
            interval_s: a.interval_s,
            phase_s: a.phase_s,
        },
        SchedKind::Duty => GnssScheduler::DutyCycle {
            on_s: a.on_s,
            off_s: a.off_s,
            start_phase_s: a.duty_phase_s,
        },
    }
}

/// Build GNSS fault model from CLI arguments
pub fn build_fault(a: &FaultArgs) -> GnssFaultModel {
    match a.fault {
        FaultKind::None => GnssFaultModel::None,
        FaultKind::Degraded => GnssFaultModel::Degraded {
            rho_pos: a.rho_pos,
            sigma_pos_m: a.sigma_pos_m,
            rho_vel: a.rho_vel,
            sigma_vel_mps: a.sigma_vel_mps,
            r_scale: a.r_scale,
        },
        FaultKind::Slowbias => GnssFaultModel::SlowBias {
            drift_n_mps: a.drift_n_mps,
            drift_e_mps: a.drift_e_mps,
            q_bias: a.q_bias,
            rotate_omega_rps: a.rotate_omega_rps,
        },
        FaultKind::Hijack => GnssFaultModel::Hijack {
            offset_n_m: a.hijack_offset_n_m,
            offset_e_m: a.hijack_offset_e_m,
            start_s: a.hijack_start_s,
            duration_s: a.hijack_duration_s,
        },
    }
}

//================= Unified Simulation Configuration =====================================

/// Simulation mode selection
#[derive(Clone, Copy, Debug, Serialize, Deserialize)]
#[cfg_attr(feature = "clap", derive(ValueEnum))]
#[serde(rename_all = "kebab-case")]
pub enum SimulationMode {
    /// Dead reckoning with no corrections
    DeadReckoning,
    /// Open-loop feed-forward INS
    OpenLoop,
    /// Closed-loop with Kalman filter corrections from GNSS/other sensors
    ClosedLoop,
    /// Particle filter based navigation
    ParticleFilter,
}

/// Filter type for closed-loop mode
#[derive(Clone, Copy, Debug, Serialize, Deserialize)]
#[cfg_attr(feature = "clap", derive(ValueEnum))]
#[serde(rename_all = "kebab-case")]
#[derive(Default)]
pub enum FilterType {
    /// Unscented Kalman Filter
    #[default]
    Ukf,
    /// Extended Kalman Filter
    Ekf,
    /// Error-State Kalman Filter (ESKF) with multiplicative attitude error
    Eskf,
}

/// Particle filter type selection
#[derive(Clone, Copy, Debug, Serialize, Deserialize)]
#[cfg_attr(feature = "clap", derive(ValueEnum))]
#[serde(rename_all = "kebab-case")]
#[derive(Default)]
pub enum ParticleFilterType {
    /// Standard particle filter (all states as particles)
    #[default]
    Standard,
    /// Rao-Blackwellized particle filter (position as particles, velocity/attitude/biases as per-particle filters)
    RaoBlackwellized,
}

/// Closed-loop specific configuration
#[derive(Clone, Debug, Serialize, Deserialize)]
pub struct ClosedLoopConfig {
    /// Filter type (UKF or EKF)
    #[serde(default)]
    pub filter: FilterType,
}

impl Default for ClosedLoopConfig {
    fn default() -> Self {
        Self {
            filter: FilterType::Ukf,
        }
    }
}

/// Particle filter specific configuration
#[derive(Clone, Debug, Serialize, Deserialize)]
pub struct ParticleFilterConfig {
    /// Particle filter type
    #[serde(default)]
    pub filter_type: ParticleFilterType,
    /// Number of particles
    #[serde(default = "default_num_particles")]
    pub num_particles: usize,
    /// Position uncertainty standard deviation (meters)
    #[serde(default = "default_position_std")]
    pub position_std: f64,
    /// Velocity uncertainty standard deviation (m/s)
    #[serde(default = "default_velocity_std")]
    pub velocity_std: f64,
    /// Attitude uncertainty standard deviation (radians)
    #[serde(default = "default_attitude_std")]
    pub attitude_std: f64,
    /// Accelerometer bias uncertainty standard deviation (m/s²)
    #[serde(default = "default_accel_bias_std")]
    pub accel_bias_std: f64,
    /// Gyroscope bias uncertainty standard deviation (rad/s)
    #[serde(default = "default_gyro_bias_std")]
    pub gyro_bias_std: f64,
}

fn default_num_particles() -> usize {
    100
}
fn default_position_std() -> f64 {
    10.0
}
fn default_velocity_std() -> f64 {
    1.0
}
fn default_attitude_std() -> f64 {
    0.1
}
fn default_accel_bias_std() -> f64 {
    0.1
}
fn default_gyro_bias_std() -> f64 {
    0.01
}

impl Default for ParticleFilterConfig {
    fn default() -> Self {
        Self {
            filter_type: ParticleFilterType::default(),
            num_particles: default_num_particles(),
            position_std: default_position_std(),
            velocity_std: default_velocity_std(),
            attitude_std: default_attitude_std(),
            accel_bias_std: default_accel_bias_std(),
            gyro_bias_std: default_gyro_bias_std(),
        }
    }
}

/// Log level options for simulation logging.
///
/// This enum is serialized/deserialized as lowercase strings to match existing
/// configuration files (e.g., `"info"`, `"debug"`).
#[derive(Clone, Copy, Debug, PartialEq, Eq, Serialize, Deserialize)]
#[serde(rename_all = "lowercase")]
#[cfg_attr(feature = "clap", derive(ValueEnum))]
pub enum LogLevel {
    Off,
    Error,
    Warn,
    Info,
    Debug,
    Trace,
}

impl LogLevel {
    /// Convert LogLevel to string representation
    pub fn as_str(&self) -> &'static str {
        match self {
            LogLevel::Off => "off",
            LogLevel::Error => "error",
            LogLevel::Warn => "warn",
            LogLevel::Info => "info",
            LogLevel::Debug => "debug",
            LogLevel::Trace => "trace",
        }
    }
}

/// Logging configuration
#[derive(Clone, Debug, Serialize, Deserialize)]
pub struct LoggingConfig {
    /// Log level (off, error, warn, info, debug, trace)
    #[serde(default = "default_log_level")]
    pub level: LogLevel,
    /// Optional log file path (if not specified, logs to stderr)
    #[serde(default, skip_serializing_if = "Option::is_none")]
    pub file: Option<String>,
}

fn default_log_level() -> LogLevel {
    LogLevel::Info
}

impl Default for LoggingConfig {
    fn default() -> Self {
        Self {
            level: default_log_level(),
            file: None,
        }
    }
}

/// Unified simulation configuration supporting all modes
#[derive(Clone, Debug, Serialize, Deserialize)]
pub struct SimulationConfig {
    /// Input CSV file path (relative or absolute)
    pub input: String,
    /// Output CSV file path (relative or absolute)
    pub output: String,
    /// Simulation mode
    pub mode: SimulationMode,
    /// Random number generator seed
    #[serde(default = "default_seed")]
    pub seed: u64,
    /// Run simulations in parallel when processing multiple files
    #[serde(default)]
    pub parallel: bool,
    /// Logging configuration
    #[serde(default)]
    pub logging: LoggingConfig,
    /// Closed-loop specific settings (only used if mode is ClosedLoop)
    #[serde(default, skip_serializing_if = "Option::is_none")]
    pub closed_loop: Option<ClosedLoopConfig>,
    /// Particle filter specific settings (only used if mode is ParticleFilter)
    #[serde(default, skip_serializing_if = "Option::is_none")]
    pub particle_filter: Option<ParticleFilterConfig>,
    /// GNSS degradation configuration (scheduler + fault model)
    #[serde(default)]
    pub gnss_degradation: crate::messages::GnssDegradationConfig,
}

fn default_seed() -> u64 {
    42
}

impl Default for SimulationConfig {
    fn default() -> Self {
        Self {
            input: "input.csv".to_string(),
            output: "output.csv".to_string(),
            mode: SimulationMode::ClosedLoop,
            seed: default_seed(),
            parallel: false,
            logging: LoggingConfig::default(),
            closed_loop: Some(ClosedLoopConfig::default()),
            particle_filter: None,
            gnss_degradation: crate::messages::GnssDegradationConfig::default(),
        }
    }
}

impl SimulationConfig {
    /// Write the configuration to a JSON file (pretty-printed)
    pub fn to_json<P: AsRef<Path>>(&self, path: P) -> io::Result<()> {
        let file = std::fs::File::create(path)?;
        serde_json::to_writer_pretty(file, self).map_err(io::Error::other)
    }

    /// Read the configuration from a JSON file
    pub fn from_json<P: AsRef<Path>>(path: P) -> io::Result<Self> {
        let file = std::fs::File::open(path)?;
        serde_json::from_reader(file).map_err(io::Error::other)
    }

    /// Write the configuration as YAML
    pub fn to_yaml<P: AsRef<Path>>(&self, path: P) -> io::Result<()> {
        let mut file = std::fs::File::create(path)?;
        let s = serde_yaml::to_string(self).map_err(io::Error::other)?;
        file.write_all(s.as_bytes())
    }

    /// Read the configuration from YAML
    pub fn from_yaml<P: AsRef<Path>>(path: P) -> io::Result<Self> {
        let file = std::fs::File::open(path)?;
        serde_yaml::from_reader(file).map_err(io::Error::other)
    }

    /// Write the configuration as TOML
    pub fn to_toml<P: AsRef<Path>>(&self, path: P) -> io::Result<()> {
        let mut file = std::fs::File::create(path)?;
        let s = toml::to_string_pretty(self).map_err(io::Error::other)?;
        file.write_all(s.as_bytes())
    }

    /// Read the configuration from TOML
    pub fn from_toml<P: AsRef<Path>>(path: P) -> io::Result<Self> {
        let mut s = String::new();
        let mut file = std::fs::File::open(path)?;
        file.read_to_string(&mut s)?;
        toml::from_str(&s).map_err(io::Error::other)
    }

    /// Generic write: choose format by file extension (.json/.yaml/.yml/.toml)
    pub fn to_file<P: AsRef<Path>>(&self, path: P) -> io::Result<()> {
        let p = path.as_ref();
        let ext = p
            .extension()
            .and_then(|s| s.to_str())
            .map(|s| s.to_lowercase());
        match ext.as_deref() {
            Some("json") => self.to_json(p),
            Some("yaml") | Some("yml") => self.to_yaml(p),
            Some("toml") => self.to_toml(p),
            _ => Err(io::Error::new(
                io::ErrorKind::InvalidInput,
                "unsupported file extension (expected .json, .yaml, .yml, or .toml)",
            )),
        }
    }

    /// Generic read: choose format by file extension (.json/.yaml/.yml/.toml)
    pub fn from_file<P: AsRef<Path>>(path: P) -> io::Result<Self> {
        let p = path.as_ref();
        let ext = p
            .extension()
            .and_then(|s| s.to_str())
            .map(|s| s.to_lowercase());
        match ext.as_deref() {
            Some("json") => Self::from_json(p),
            Some("yaml") | Some("yml") => Self::from_yaml(p),
            Some("toml") => Self::from_toml(p),
            _ => Err(io::Error::new(
                io::ErrorKind::InvalidInput,
                "unsupported file extension (expected .json, .yaml, .yml, or .toml)",
            )),
        }
    }
}

#[cfg(test)]
mod tests {
    use super::*;
    use chrono::Utc;
    use std::fs::File;
    use std::path::Path;
    use std::vec;
    /// Generate a test record for northward motion at constant velocity (1 knot = 1852 m/h).
    /// This helper returns a Vec<TestDataRecord> for 1 hour, sampled once per second.
    fn generate_northward_motion_records() -> Vec<TestDataRecord> {
        let mut records: Vec<TestDataRecord> = Vec::with_capacity(3601);
        let start_lat: f64 = 0.0;
        let start_lon: f64 = 0.0;
        let start_alt: f64 = 0.0;
        let velocity_mps: f64 = 1852.0 / 3600.0; // 1 knot in m/s
        let earth_radius: f64 = 6371000.0_f64; // meters

        for t in 0..3600 {
            // Each second, latitude increases by dlat = (v / R) * (180/pi)
            let dlat: f64 =
                (velocity_mps * t as f64) / earth_radius * (180.0 / std::f64::consts::PI);
            let time_str: String = format!("2023-01-01 00:{:02}:{:02}+00:00", t / 60, t % 60);

            records.push(TestDataRecord {
                time: DateTime::parse_from_str(&time_str, "%Y-%m-%d %H:%M:%S%z")
                    .map(|dt| dt.with_timezone(&Utc))
                    .unwrap(),
                bearing_accuracy: 0.0,
                speed_accuracy: 0.0,
                vertical_accuracy: 0.0,
                horizontal_accuracy: 0.0,
                speed: velocity_mps,
                bearing: 0.0,
                altitude: start_alt,
                longitude: start_lon,
                latitude: start_lat + dlat,
                qz: 0.0,
                qy: 0.0,
                qx: 0.0,
                qw: 1.0,
                roll: 0.0,
                pitch: 0.0,
                yaw: 0.0,
                acc_z: 0.0,
                acc_y: 0.0,
                acc_x: 0.0,
                gyro_z: 0.0,
                gyro_y: 0.0,
                gyro_x: 0.0,
                mag_z: 0.0,
                mag_y: 0.0,
                mag_x: 0.0,
                relative_altitude: 0.0,
                pressure: 1000.0,
                grav_z: 9.81,
                grav_y: 0.0,
                grav_x: 0.0,
            });
        }
        records
    }
    #[test]
    fn test_generate_northward_motion_records_end_latitude() {
        let records = generate_northward_motion_records();
        // The last record should have latitude close to 0.016667 (1 knot north in 1 hour)
        let last = records.last().unwrap();
        let expected_lat = 0.016667;
        let tolerance = 1e-3;
        assert!(
            (last.latitude - expected_lat).abs() < tolerance,
            "Ending latitude {} not within {} of expected {}",
            last.latitude,
            tolerance,
            expected_lat
        );
        // write to CSV
        let northward = File::create("northward_motion.csv").unwrap();
        let mut writer = csv::Writer::from_writer(northward);
        for record in &records {
            writer.serialize(record).unwrap();
        }
        writer.flush().unwrap();
        // Clean up the test file
        let _ = std::fs::remove_file("northward_motion.csv");
    }
    /// Test that reading a missing file returns an error.
    #[test]
    fn test_test_data_record_from_csv_invalid_path() {
        let path = Path::new("nonexistent.csv");
        let result = TestDataRecord::from_csv(path);
        assert!(result.is_err(), "Should error on missing file");
    }
    /// Test writing TestDataRecord to CSV and reading it back
    #[test]
    fn test_data_record_to_and_from_csv() {
        // Read original records
        let path = Path::new("test_file.csv");
        let mut records: Vec<TestDataRecord> = vec![];
        // Create some test data records
        records.push(TestDataRecord {
            time: DateTime::parse_from_str("2023-01-01 00:00:00+00:00", "%Y-%m-%d %H:%M:%S%z")
                .unwrap()
                .with_timezone(&Utc),
            bearing_accuracy: 0.1,
            speed_accuracy: 0.1,
            vertical_accuracy: 0.1,
            horizontal_accuracy: 0.1,
            speed: 1.0,
            bearing: 90.0,
            altitude: 100.0,
            longitude: -122.0,
            latitude: 37.0,
            qz: 0.0,
            qy: 0.0,
            qx: 0.0,
            qw: 1.0,
            roll: 0.0,
            pitch: 0.0,
            yaw: 0.0,
            acc_z: 9.81,
            acc_y: 0.0,
            acc_x: 0.0,
            gyro_z: 0.01,
            gyro_y: 0.01,
            gyro_x: 0.01,
            mag_z: 50.0,
            mag_y: -30.0,
            mag_x: -20.0,
            relative_altitude: 5.0,
            pressure: 1013.25,
            grav_z: 9.81,
            grav_y: 0.0,
            grav_x: 0.0,
        });
        records.push(TestDataRecord {
            time: DateTime::parse_from_str("2023-01-01 00:01:00+00:00", "%Y-%m-%d %H:%M:%S%z")
                .unwrap()
                .with_timezone(&Utc),
            bearing_accuracy: 0.1,
            speed_accuracy: 0.1,
            vertical_accuracy: 0.1,
            horizontal_accuracy: 0.1,
            speed: 2.0,
            bearing: 180.0,
            altitude: 200.0,
            longitude: -121.0,
            latitude: 38.0,
            qz: 0.0,
            qy: 0.0,
            qx: 0.0,
            qw: 1.0,
            roll: 0.1,
            pitch: 0.1,
            yaw: 0.1,
            acc_z: 9.81,
            acc_y: 0.01,
            acc_x: -0.01,
            gyro_z: 0.02,
            gyro_y: -0.02,
            gyro_x: 0.02,
            mag_z: 55.0,
            mag_y: -25.0,
            mag_x: -15.0,
            relative_altitude: 10.0,
            pressure: 1012.25,
            grav_z: 9.81,
            grav_y: 0.01,
            grav_x: -0.01,
        });
        // Write to CSV
        TestDataRecord::to_csv(&records, path).expect("Failed to write test data to CSV");
        // Check to make sure the file exists
        assert!(path.exists(), "Test data CSV file should exist");
        // Read back from CSV
        let read_records =
            TestDataRecord::from_csv(path).expect("Failed to read test data from CSV");
        // Check that the read records match the original
        assert_eq!(
            read_records.len(),
            records.len(),
            "Record count should match"
        );
        for (i, record) in read_records.iter().enumerate() {
            assert_eq!(record.time, records[i].time, "Timestamps should match");
            assert!(
                (record.latitude - records[i].latitude).abs() < 1e-6,
                "Latitudes should match"
            );
            assert!(
                (record.longitude - records[i].longitude).abs() < 1e-6,
                "Longitudes should match"
            );
            assert!(
                (record.altitude - records[i].altitude).abs() < 1e-6,
                "Altitudes should match"
            );
            // Add more assertions as needed for other fields
        }
        // Clean up
        let _ = std::fs::remove_file(path);
    }
    #[test]
    fn test_navigation_result_new() {
        let nav = NavigationResult::default();
        //let expected_timestamp = chrono::Utc::now();
        //assert_eq!(nav.timestamp, expected_timestamp);
        assert_eq!(nav.latitude, 0.0);
        assert_eq!(nav.longitude, 0.0);
        assert_eq!(nav.altitude, 0.0);
        assert_eq!(nav.velocity_north, 0.0);
        assert_eq!(nav.velocity_east, 0.0);
        assert_eq!(nav.velocity_vertical, 0.0);
    }
    #[test]
    fn test_navigation_result_from_strapdown_state() {
        let mut state = StrapdownState::default();
        state.latitude = 1.0;
        state.longitude = 2.0;
        state.altitude = 3.0;
        state.velocity_north = 4.0;
        state.velocity_east = 5.0;
        state.velocity_vertical = 6.0;
        state.attitude = nalgebra::Rotation3::from_euler_angles(7.0, 8.0, 9.0);

        let state_vector: DVector<f64> = DVector::from_vec(vec![
            state.latitude,
            state.longitude,
            state.altitude,
            state.velocity_north,
            state.velocity_east,
            state.velocity_vertical,
            state.attitude.euler_angles().0, // roll
            state.attitude.euler_angles().1, // pitch
            state.attitude.euler_angles().2, // yaw
            0.0,                             // acc_bias_x
            0.0,                             // acc_bias_y
            0.0,                             // acc_bias_z
            0.0,                             // gyro_bias_x
            0.0,                             // gyro_bias_y
            0.0,                             // gyro_bias_z
        ]);
        let timestamp = chrono::Utc::now();
        let nav = NavigationResult::from((
            &timestamp,
            &state_vector.into(),
            &DMatrix::from_diagonal(&DVector::from_element(15, 0.0)), // dummy covariance
        ));
        assert_eq!(nav.latitude, (1.0_f64).to_degrees());
        assert_eq!(nav.longitude, (2.0_f64).to_degrees());
        assert_eq!(nav.altitude, 3.0);
        assert_eq!(nav.velocity_north, 4.0);
        assert_eq!(nav.velocity_east, 5.0);
        assert_eq!(nav.velocity_vertical, 6.0);
    }
    #[test]
    fn test_navigation_result_to_csv_and_from_csv() {
        let mut nav = NavigationResult::new();
        nav.latitude = 1.0;
        nav.longitude = 2.0;
        nav.altitude = 3.0;
        nav.velocity_north = 4.0;
        nav.velocity_east = 5.0;
        nav.velocity_vertical = 6.0;
        let temp_file = std::env::temp_dir().join("test_nav_result.csv");
        NavigationResult::to_csv(&[nav.clone()], &temp_file).unwrap();
        let read = NavigationResult::from_csv(&temp_file).unwrap();
        assert_eq!(read.len(), 1);
        assert_eq!(read[0].latitude, 1.0);
        assert_eq!(read[0].longitude, 2.0);
        assert_eq!(read[0].altitude, 3.0);
        assert_eq!(read[0].velocity_north, 4.0);
        assert_eq!(read[0].velocity_east, 5.0);
        assert_eq!(read[0].velocity_vertical, 6.0);
        let _ = std::fs::remove_file(&temp_file);
    }
    #[test]
    fn test_closed_loop_minimal() {
        let rec = TestDataRecord::from_csv("./data/test_data.csv")
            .ok()
            .and_then(|v| v.into_iter().next())
            .unwrap_or_else(|| TestDataRecord {
                time: chrono::Utc::now(),
                bearing_accuracy: 0.0,
                speed_accuracy: 0.0,
                vertical_accuracy: 0.0,
                horizontal_accuracy: 0.0,
                speed: 0.0,
                bearing: 0.0,
                altitude: 0.0,
                longitude: 0.0,
                latitude: 0.0,
                qz: 0.0,
                qy: 0.0,
                qx: 0.0,
                qw: 1.0,
                roll: 0.0,
                pitch: 0.0,
                yaw: 0.0,
                acc_z: 0.0,
                acc_y: 0.0,
                acc_x: 0.0,
                gyro_z: 0.0,
                gyro_y: 0.0,
                gyro_x: 0.0,
                mag_z: 0.0,
                mag_y: 0.0,
                mag_x: 0.0,
                relative_altitude: 0.0,
                pressure: 0.0,
                grav_z: 0.0,
                grav_y: 0.0,
                grav_x: 0.0,
            });

        // Initialize UKF
        let mut ukf = initialize_ukf(rec.clone(), None, None, None, None, None, None);

        // Create a minimal EventStream with one IMU event
        let imu_data = IMUData {
            accel: nalgebra::Vector3::new(rec.acc_x, rec.acc_y, rec.acc_z),
            gyro: nalgebra::Vector3::new(rec.gyro_x, rec.gyro_y, rec.gyro_z),
        };
        let event = Event::Imu {
            dt_s: 1.0,
            imu: imu_data,
            elapsed_s: 0.0,
        };
        let stream = EventStream {
            start_time: rec.time,
            events: vec![event],
        };

        let res = run_closed_loop(&mut ukf, stream, None);
        assert!(!res.unwrap().is_empty());
    }
    #[test]
    fn test_initialize_ukf_default_and_custom() {
        let rec = TestDataRecord {
            time: chrono::Utc::now(),
            bearing_accuracy: 0.0,
            speed_accuracy: 0.0,
            vertical_accuracy: 1.0,
            horizontal_accuracy: 4.0,
            speed: 1.0,
            bearing: 0.0,
            altitude: 10.0,
            longitude: 20.0,
            latitude: 30.0,
            qz: 0.0,
            qy: 0.0,
            qx: 0.0,
            qw: 1.0,
            roll: 0.0,
            pitch: 0.0,
            yaw: 0.0,
            acc_z: 0.0,
            acc_y: 0.0,
            acc_x: 0.0,
            gyro_z: 0.0,
            gyro_y: 0.0,
            gyro_x: 0.0,
            mag_z: 0.0,
            mag_y: 0.0,
            mag_x: 0.0,
            relative_altitude: 0.0,
            pressure: 0.0,
            grav_z: 0.0,
            grav_y: 0.0,
            grav_x: 0.0,
        };
        let ukf = initialize_ukf(rec.clone(), None, None, None, None, None, None);
        assert!(!ukf.get_estimate().is_empty());
        let ukf2 = initialize_ukf(
            rec,
            Some(vec![0.1, 0.2, 0.3]),
            Some(vec![0.4, 0.5, 0.6, 0.7, 0.8, 0.9]),
            None,
            None,
            None,
            None,
        );
        assert!(!ukf2.get_estimate().is_empty());
    }
    // Helper to produce the header in the same order the struct expects
    fn test_header() -> Vec<&'static str> {
        vec![
            "time",
            "bearingAccuracy",
            "speedAccuracy",
            "verticalAccuracy",
            "horizontalAccuracy",
            "speed",
            "bearing",
            "altitude",
            "longitude",
            "latitude",
            "qz",
            "qy",
            "qx",
            "qw",
            "roll",
            "pitch",
            "yaw",
            "acc_z",
            "acc_y",
            "acc_x",
            "gyro_z",
            "gyro_y",
            "gyro_x",
            "mag_z",
            "mag_y",
            "mag_x",
            "relativeAltitude",
            "pressure",
            "grav_z",
            "grav_y",
            "grav_x",
        ]
    }
    #[test]
    fn deserialize_with_empty_fields_maps_to_nan() {
        let headers = test_header();
        let time = "2023-08-04T21:47:58Z";
        let mut row: Vec<String> = Vec::with_capacity(headers.len());
        row.push(time.to_string());
        for _ in 1..headers.len() {
            row.push(String::new());
        }
        let mut csv_data = String::new();
        csv_data.push_str(&headers.join(","));
        csv_data.push('\n');
        csv_data.push_str(&row.join(","));
        let temp_file = std::env::temp_dir().join("test_empty_fields_nan.csv");
        std::fs::write(&temp_file, csv_data).unwrap();
        let recs = TestDataRecord::from_csv(&temp_file).expect("from_csv should succeed");
        assert_eq!(recs.len(), 1);
        let r = &recs[0];
        assert_eq!(
            r.time,
            chrono::DateTime::parse_from_rfc3339(time)
                .unwrap()
                .with_timezone(&Utc)
        );
        assert!(r.speed.is_nan());
        assert!(r.latitude.is_nan());
        assert!(r.longitude.is_nan());
        assert!(r.acc_x.is_nan());
        let _ = std::fs::remove_file(&temp_file);
    }
    #[test]
    fn deserialize_with_missing_trailing_columns_returns_error() {
        let headers = test_header();
        let time = "2023-08-04T21:47:58Z";
        let mut row: Vec<String> = Vec::new();
        row.push(time.to_string());
        row.push(String::from("1.0"));
        row.push(String::from("2.0"));
        let mut csv_data = String::new();
        csv_data.push_str(&headers.join(","));
        csv_data.push('\n');
        csv_data.push_str(&row.join(","));
        let temp_file = std::env::temp_dir().join("test_missing_trailing.csv");
        std::fs::write(&temp_file, csv_data).unwrap();
        let recs = TestDataRecord::from_csv(&temp_file).expect("from_csv should succeed");
        assert_eq!(recs.len(), 1);
        let rec = &recs[0];
        assert_eq!(
            rec.time,
            chrono::DateTime::parse_from_rfc3339(time)
                .unwrap()
                .with_timezone(&Utc)
        );
        assert!(rec.speed.is_nan());
        assert!(rec.latitude.is_nan());
        assert!(rec.longitude.is_nan());
        let _ = std::fs::remove_file(&temp_file);
    }
    #[test]
    fn manual_padding_then_deserialize_succeeds() {
        let headers = test_header();
        let time = "2023-08-04T21:47:58Z";
        let mut row: Vec<String> = Vec::new();
        row.push(time.to_string());
        row.push(String::new()); // bearingAccuracy
        row.push(String::new()); // speedAccuracy
        row.push(String::new()); // verticalAccuracy
        row.push(String::new()); // horizontalAccuracy
        row.push(String::new()); // speed
        row.push(String::new()); // bearing
        row.push(String::new()); // altitude
        row.push(String::from("-122.0")); // longitude
        row.push(String::from("37.0")); // latitude
        let mut csv_data = String::new();
        csv_data.push_str(&headers.join(","));
        csv_data.push('\n');
        csv_data.push_str(&row.join(","));
        let temp_file = std::env::temp_dir().join("test_manual_padding.csv");
        std::fs::write(&temp_file, csv_data).unwrap();
        let got = TestDataRecord::from_csv(&temp_file).expect("from_csv should succeed");
        assert_eq!(got.len(), 1);
        let r = &got[0];
        assert_eq!(
            r.time,
            chrono::DateTime::parse_from_rfc3339(time)
                .unwrap()
                .with_timezone(&Utc)
        );
        assert_eq!(r.longitude, -122.0);
        assert_eq!(r.latitude, 37.0);
        let _ = std::fs::remove_file(&temp_file);
    }
    #[test]
    fn test_de_f64_nan_with_various_inputs() {
        // Test CSV deserialization with NaN/null/empty values
        let headers = test_header();
        let mut csv_data = String::new();
        csv_data.push_str(&headers.join(","));
        csv_data.push('\n');

        // Row with mixed NaN representations
        csv_data.push_str("2023-08-04T21:47:58Z,NaN,null,,,1.5,90.0,100.0,-122.0,37.0,");
        csv_data.push_str("0,0,0,1,0.1,0.2,0.3,9.8,0,0,0,0,0,0,0,0,0,1013.25,9.81,0,0\n");

        let temp_file = std::env::temp_dir().join("test_nan_variants.csv");
        std::fs::write(&temp_file, csv_data).unwrap();
        let recs = TestDataRecord::from_csv(&temp_file).expect("Should parse");
        assert_eq!(recs.len(), 1);
        assert!(recs[0].bearing_accuracy.is_nan());
        assert!(recs[0].speed_accuracy.is_nan());
        assert!(recs[0].vertical_accuracy.is_nan());
        assert!(recs[0].horizontal_accuracy.is_nan());
        assert_eq!(recs[0].speed, 1.5);
        let _ = std::fs::remove_file(&temp_file);
    }
    #[test]
    fn test_test_data_record_display() {
        let rec = TestDataRecord {
            time: DateTime::parse_from_str("2023-01-01 00:00:00+00:00", "%Y-%m-%d %H:%M:%S%z")
                .unwrap()
                .with_timezone(&Utc),
            latitude: 37.0,
            longitude: -122.0,
            altitude: 100.0,
            speed: 5.0,
            bearing: 90.0,
            ..Default::default()
        };
        let display_str = format!("{}", rec);
        assert!(display_str.contains("37"));
        assert!(display_str.contains("-122"));
        assert!(display_str.contains("100"));
    }
    #[test]
    fn test_navigation_result_from_ukf() {
        let rec = TestDataRecord {
            time: Utc::now(),
            horizontal_accuracy: 5.0,
            vertical_accuracy: 2.0,
            speed_accuracy: 1.0,
            latitude: 37.0,
            longitude: -122.0,
            altitude: 100.0,
            speed: 10.0,
            bearing: 45.0,
            roll: 0.1,
            pitch: 0.2,
            yaw: 0.3,
            ..Default::default()
        };
        let ukf = initialize_ukf(rec.clone(), None, None, None, None, None, None);
        let timestamp = Utc::now();
        let nav_result = NavigationResult::from((&timestamp, &ukf));

        assert_eq!(nav_result.timestamp, timestamp);
        assert!(nav_result.latitude.is_finite());
        assert!(nav_result.longitude.is_finite());
        assert!(nav_result.altitude.is_finite());
    }
    #[test]
    fn test_dead_reckoning_empty_records() {
        let results = dead_reckoning(&[]);
        assert!(results.is_empty());
    }
    #[test]
    fn test_dead_reckoning_single_record() {
        let rec = TestDataRecord {
            time: Utc::now(),
            latitude: 37.0,
            longitude: -122.0,
            altitude: 100.0,
            speed: 1.0,
            bearing: 0.0,
            roll: 0.0,
            pitch: 0.0,
            yaw: 0.0,
            acc_x: 0.0,
            acc_y: 0.0,
            acc_z: 9.81,
            gyro_x: 0.0,
            gyro_y: 0.0,
            gyro_z: 0.0,
            ..Default::default()
        };
        let results = dead_reckoning(&[rec]);
        assert_eq!(results.len(), 1);
    }
    #[test]
    fn test_print_ukf() {
        let rec = TestDataRecord {
            time: Utc::now(),
            horizontal_accuracy: 5.0,
            vertical_accuracy: 2.0,
            speed_accuracy: 1.0,
            latitude: 37.0,
            longitude: -122.0,
            altitude: 100.0,
            speed: 10.0,
            bearing: 45.0,
            roll: 0.1,
            pitch: 0.2,
            yaw: 0.3,
            ..Default::default()
        };
        let ukf = initialize_ukf(rec.clone(), None, None, None, None, None, None);
        // Just ensure it doesn't panic
        print_ukf(&ukf, &rec);
    }
    #[test]
    fn test_initialize_ukf_with_nan_angles() {
        let rec = TestDataRecord {
            time: Utc::now(),
            horizontal_accuracy: 5.0,
            vertical_accuracy: 2.0,
            speed_accuracy: 1.0,
            latitude: 37.0,
            longitude: -122.0,
            altitude: 100.0,
            speed: 10.0,
            bearing: 45.0,
            roll: f64::NAN,
            pitch: f64::NAN,
            yaw: f64::NAN,
            ..Default::default()
        };
        let ukf = initialize_ukf(rec, None, None, None, None, None, None);
        let estimate = ukf.get_estimate();
        // Should default NaN angles to 0.0
        assert!(estimate[6].abs() < 1e-6); // roll
        assert!(estimate[7].abs() < 1e-6); // pitch
        assert!(estimate[8].abs() < 1e-6); // yaw
    }

    #[test]
    fn test_initialize_ukf_with_custom_biases() {
        let rec = TestDataRecord {
            time: Utc::now(),
            horizontal_accuracy: 5.0,
            vertical_accuracy: 2.0,
            speed_accuracy: 1.0,
            latitude: 37.0,
            longitude: -122.0,
            altitude: 100.0,
            speed: 10.0,
            bearing: 45.0,
            roll: 0.0,
            pitch: 0.0,
            yaw: 0.0,
            ..Default::default()
        };
        let ukf = initialize_ukf(
            rec,
            Some(vec![1e-4, 2e-4, 3e-4]),
            Some(vec![0.01, 0.02, 0.03, 0.001, 0.002, 0.003]),
            Some(vec![1e-5; 6]),
            None,
            None,
            None,
        );
        let estimate = ukf.get_estimate();
        assert_eq!(estimate.len(), 15);
    }

    #[test]
    fn test_initialize_ukf_with_custom_process_noise() {
        let rec = TestDataRecord {
            time: Utc::now(),
            horizontal_accuracy: 5.0,
            vertical_accuracy: 2.0,
            speed_accuracy: 1.0,
            latitude: 37.0,
            longitude: -122.0,
            altitude: 100.0,
            speed: 10.0,
            bearing: 45.0,
            roll: 0.0,
            pitch: 0.0,
            yaw: 0.0,
            ..Default::default()
        };
        let custom_noise = vec![1e-5; 15];
        let ukf = initialize_ukf(rec, None, None, None, None, None, Some(custom_noise));
        assert!(!ukf.get_estimate().is_empty());
    }
    #[test]
    fn test_health_limits_default() {
        let limits = HealthLimits::default();
        assert!(limits.lat_rad.0 < 0.0);
        assert!(limits.lat_rad.1 > 0.0);
        assert!(limits.speed_mps_max > 0.0);
        assert!(limits.cov_diag_max > 0.0);
    }

    #[test]
    fn test_health_monitor_check_valid_state() {
        let limits = HealthLimits::default();
        let mut monitor = HealthMonitor::new(limits);

        let state = vec![
            0.5, 0.5, 100.0, // lat, lon, alt (radians, radians, meters)
            10.0, 5.0, 0.0, // vn, ve, vd
            0.0, 0.0, 0.0, // roll, pitch, yaw
            0.0, 0.0, 0.0, // acc biases
            0.0, 0.0, 0.0, // gyro biases
        ];
        let cov = DMatrix::from_diagonal(&DVector::from_vec(vec![1e-6; 15]));

        let result = monitor.check(&state, &cov, None);
        assert!(result.is_ok());
    }

    #[test]
    fn test_health_monitor_check_non_finite_state() {
        let limits = HealthLimits::default();
        let mut monitor = HealthMonitor::new(limits);

        let state = vec![
            f64::NAN,
            0.5,
            100.0,
            10.0,
            5.0,
            0.0,
            0.0,
            0.0,
            0.0,
            0.0,
            0.0,
            0.0,
            0.0,
            0.0,
            0.0,
        ];
        let cov = DMatrix::from_diagonal(&DVector::from_vec(vec![1e-6; 15]));

        let result = monitor.check(&state, &cov, None);
        assert!(result.is_err());
    }

    #[test]
    fn test_health_monitor_check_non_finite_covariance() {
        let limits = HealthLimits::default();
        let mut monitor = HealthMonitor::new(limits);

        let state = vec![
            0.5, 0.5, 100.0, 10.0, 5.0, 0.0, 0.0, 0.0, 0.0, 0.0, 0.0, 0.0, 0.0, 0.0, 0.0,
        ];
        let mut cov = DMatrix::from_diagonal(&DVector::from_vec(vec![1e-6; 15]));
        cov[(0, 0)] = f64::NAN;

        let result = monitor.check(&state, &cov, None);
        assert!(result.is_err());
    }

    #[test]
    fn test_health_monitor_check_latitude_out_of_range() {
        let limits = HealthLimits::default();
        let mut monitor = HealthMonitor::new(limits);

        let state = vec![
            5.0, 0.5, 100.0, 10.0, 5.0, 0.0, 0.0, 0.0, 0.0, 0.0, 0.0, 0.0, 0.0, 0.0, 0.0,
        ]; // lat > PI/2
        let cov = DMatrix::from_diagonal(&DVector::from_vec(vec![1e-6; 15]));

        let result = monitor.check(&state, &cov, None);
        assert!(result.is_err());
    }

    #[test]
    fn test_health_monitor_check_longitude_out_of_range() {
        let limits = HealthLimits::default();
        let mut monitor = HealthMonitor::new(limits);

        let state = vec![
            0.5, 5.0, 100.0, 10.0, 5.0, 0.0, 0.0, 0.0, 0.0, 0.0, 0.0, 0.0, 0.0, 0.0, 0.0,
        ]; // lon > PI
        let cov = DMatrix::from_diagonal(&DVector::from_vec(vec![1e-6; 15]));

        let result = monitor.check(&state, &cov, None);
        assert!(result.is_err());
    }

    #[test]
    fn test_health_monitor_check_altitude_out_of_range() {
        let mut limits = HealthLimits::default();
        limits.alt_m = (-100.0, 10000.0);
        let mut monitor = HealthMonitor::new(limits);

        let state = vec![
            0.5, 0.5, 20000.0, 10.0, 5.0, 0.0, 0.0, 0.0, 0.0, 0.0, 0.0, 0.0, 0.0, 0.0, 0.0,
        ];
        let cov = DMatrix::from_diagonal(&DVector::from_vec(vec![1e-6; 15]));

        let result = monitor.check(&state, &cov, None);
        assert!(result.is_err());
    }

    #[test]
    fn test_health_monitor_check_negative_variance() {
        let limits = HealthLimits::default();
        let mut monitor = HealthMonitor::new(limits);

        let state = vec![
            0.5, 0.5, 100.0, 10.0, 5.0, 0.0, 0.0, 0.0, 0.0, 0.0, 0.0, 0.0, 0.0, 0.0, 0.0,
        ];
        let mut cov = DMatrix::from_diagonal(&DVector::from_vec(vec![1e-6; 15]));
        cov[(2, 2)] = -1.0; // negative variance

        let result = monitor.check(&state, &cov, None);
        assert!(result.is_err());
    }

    #[test]
    fn test_health_monitor_check_variance_too_large() {
        let limits = HealthLimits::default();
        let mut monitor = HealthMonitor::new(limits);

        let state = vec![
            0.5, 0.5, 100.0, 10.0, 5.0, 0.0, 0.0, 0.0, 0.0, 0.0, 0.0, 0.0, 0.0, 0.0, 0.0,
        ];
        let mut cov = DMatrix::from_diagonal(&DVector::from_vec(vec![1e-6; 15]));
        cov[(3, 3)] = 1e20; // variance too large

        let result = monitor.check(&state, &cov, None);
        assert!(result.is_err());
    }

    #[test]
    fn test_health_monitor_check_nis_invalid() {
        let limits = HealthLimits::default();
        let mut monitor = HealthMonitor::new(limits);

        let state = vec![
            0.5, 0.5, 100.0, 10.0, 5.0, 0.0, 0.0, 0.0, 0.0, 0.0, 0.0, 0.0, 0.0, 0.0, 0.0,
        ];
        let cov = DMatrix::from_diagonal(&DVector::from_vec(vec![1e-6; 15]));

        let result = monitor.check(&state, &cov, Some(f64::NAN));
        assert!(result.is_err());
    }

    #[test]
    fn test_health_monitor_check_nis_exceeds_threshold() {
        let mut limits = HealthLimits::default();
        limits.nis_pos_max = 10.0;
        limits.nis_pos_consec_fail = 3;
        let mut monitor = HealthMonitor::new(limits);

        let state = vec![
            0.5, 0.5, 100.0, 10.0, 5.0, 0.0, 0.0, 0.0, 0.0, 0.0, 0.0, 0.0, 0.0, 0.0, 0.0,
        ];
        let cov = DMatrix::from_diagonal(&DVector::from_vec(vec![1e-6; 15]));

        // First two failures should be ok
        assert!(monitor.check(&state, &cov, Some(15.0)).is_ok());
        assert!(monitor.check(&state, &cov, Some(15.0)).is_ok());
        // Third consecutive failure should error
        let result = monitor.check(&state, &cov, Some(15.0));
        assert!(result.is_err());
    }

    #[test]
    fn test_health_monitor_check_nis_reset_on_pass() {
        let mut limits = HealthLimits::default();
        limits.nis_pos_max = 10.0;
        limits.nis_pos_consec_fail = 3;
        let mut monitor = HealthMonitor::new(limits);

        let state = vec![
            0.5, 0.5, 100.0, 10.0, 5.0, 0.0, 0.0, 0.0, 0.0, 0.0, 0.0, 0.0, 0.0, 0.0, 0.0,
        ];
        let cov = DMatrix::from_diagonal(&DVector::from_vec(vec![1e-6; 15]));

        // First failure
        assert!(monitor.check(&state, &cov, Some(15.0)).is_ok());
        // Pass resets counter
        assert!(monitor.check(&state, &cov, Some(5.0)).is_ok());
        // New failures should not accumulate with previous
        assert!(monitor.check(&state, &cov, Some(15.0)).is_ok());
        assert!(monitor.check(&state, &cov, Some(15.0)).is_ok());
    }

    #[test]
    fn test_build_scheduler_passthrough() {
        let args = SchedulerArgs {
            sched: SchedKind::Passthrough,
            interval_s: 1.0,
            phase_s: 0.0,
            on_s: 10.0,
            off_s: 10.0,
            duty_phase_s: 0.0,
        };
        let scheduler = build_scheduler(&args);
        matches!(scheduler, GnssScheduler::PassThrough);
    }

    #[test]
    fn test_build_scheduler_fixed() {
        let args = SchedulerArgs {
            sched: SchedKind::Fixed,
            interval_s: 2.5,
            phase_s: 0.5,
            on_s: 10.0,
            off_s: 10.0,
            duty_phase_s: 0.0,
        };
        let scheduler = build_scheduler(&args);
        if let GnssScheduler::FixedInterval {
            interval_s,
            phase_s,
        } = scheduler
        {
            assert_eq!(interval_s, 2.5);
            assert_eq!(phase_s, 0.5);
        } else {
            panic!("Expected FixedInterval scheduler");
        }
    }

    #[test]
    fn test_build_scheduler_duty() {
        let args = SchedulerArgs {
            sched: SchedKind::Duty,
            interval_s: 1.0,
            phase_s: 0.0,
            on_s: 15.0,
            off_s: 5.0,
            duty_phase_s: 2.0,
        };
        let scheduler = build_scheduler(&args);
        if let GnssScheduler::DutyCycle {
            on_s,
            off_s,
            start_phase_s,
        } = scheduler
        {
            assert_eq!(on_s, 15.0);
            assert_eq!(off_s, 5.0);
            assert_eq!(start_phase_s, 2.0);
        } else {
            panic!("Expected DutyCycle scheduler");
        }
    }

    #[test]
    fn test_build_fault_none() {
        let args = FaultArgs {
            fault: FaultKind::None,
            rho_pos: 0.99,
            sigma_pos_m: 3.0,
            rho_vel: 0.95,
            sigma_vel_mps: 0.3,
            r_scale: 5.0,
            drift_n_mps: 0.02,
            drift_e_mps: 0.0,
            q_bias: 1e-6,
            rotate_omega_rps: 0.0,
            hijack_offset_n_m: 50.0,
            hijack_offset_e_m: 0.0,
            hijack_start_s: 120.0,
            hijack_duration_s: 60.0,
        };
        let fault = build_fault(&args);
        matches!(fault, GnssFaultModel::None);
    }

    #[test]
    fn test_build_fault_degraded() {
        let args = FaultArgs {
            fault: FaultKind::Degraded,
            rho_pos: 0.98,
            sigma_pos_m: 5.0,
            rho_vel: 0.93,
            sigma_vel_mps: 0.5,
            r_scale: 10.0,
            drift_n_mps: 0.02,
            drift_e_mps: 0.0,
            q_bias: 1e-6,
            rotate_omega_rps: 0.0,
            hijack_offset_n_m: 50.0,
            hijack_offset_e_m: 0.0,
            hijack_start_s: 120.0,
            hijack_duration_s: 60.0,
        };
        let fault = build_fault(&args);
        if let GnssFaultModel::Degraded {
            rho_pos,
            sigma_pos_m,
            rho_vel,
            sigma_vel_mps,
            r_scale,
        } = fault
        {
            assert_eq!(rho_pos, 0.98);
            assert_eq!(sigma_pos_m, 5.0);
            assert_eq!(rho_vel, 0.93);
            assert_eq!(sigma_vel_mps, 0.5);
            assert_eq!(r_scale, 10.0);
        } else {
            panic!("Expected Degraded fault model");
        }
    }

    #[test]
    fn test_build_fault_slowbias() {
        let args = FaultArgs {
            fault: FaultKind::Slowbias,
            rho_pos: 0.99,
            sigma_pos_m: 3.0,
            rho_vel: 0.95,
            sigma_vel_mps: 0.3,
            r_scale: 5.0,
            drift_n_mps: 0.05,
            drift_e_mps: 0.02,
            q_bias: 1e-5,
            rotate_omega_rps: 0.01,
            hijack_offset_n_m: 50.0,
            hijack_offset_e_m: 0.0,
            hijack_start_s: 120.0,
            hijack_duration_s: 60.0,
        };
        let fault = build_fault(&args);
        if let GnssFaultModel::SlowBias {
            drift_n_mps,
            drift_e_mps,
            q_bias,
            rotate_omega_rps,
        } = fault
        {
            assert_eq!(drift_n_mps, 0.05);
            assert_eq!(drift_e_mps, 0.02);
            assert_eq!(q_bias, 1e-5);
            assert_eq!(rotate_omega_rps, 0.01);
        } else {
            panic!("Expected SlowBias fault model");
        }
    }

    #[test]
    fn test_build_fault_hijack() {
        let args = FaultArgs {
            fault: FaultKind::Hijack,
            rho_pos: 0.99,
            sigma_pos_m: 3.0,
            rho_vel: 0.95,
            sigma_vel_mps: 0.3,
            r_scale: 5.0,
            drift_n_mps: 0.02,
            drift_e_mps: 0.0,
            q_bias: 1e-6,
            rotate_omega_rps: 0.0,
            hijack_offset_n_m: 100.0,
            hijack_offset_e_m: 50.0,
            hijack_start_s: 180.0,
            hijack_duration_s: 90.0,
        };
        let fault = build_fault(&args);
        if let GnssFaultModel::Hijack {
            offset_n_m,
            offset_e_m,
            start_s,
            duration_s,
        } = fault
        {
            assert_eq!(offset_n_m, 100.0);
            assert_eq!(offset_e_m, 50.0);
            assert_eq!(start_s, 180.0);
            assert_eq!(duration_s, 90.0);
        } else {
            panic!("Expected Hijack fault model");
        }
    }

    #[test]
    fn test_ned_covariance() {
        let cov = NEDCovariance {
            latitude_cov: 1e-6,
            longitude_cov: 1e-6,
            altitude_cov: 1e-4,
            velocity_n_cov: 1e-3,
            velocity_e_cov: 1e-3,
            velocity_v_cov: 1e-3,
            roll_cov: 1e-5,
            pitch_cov: 1e-5,
            yaw_cov: 1e-5,
            acc_bias_x_cov: 1e-6,
            acc_bias_y_cov: 1e-6,
            acc_bias_z_cov: 1e-6,
            gyro_bias_x_cov: 1e-8,
            gyro_bias_y_cov: 1e-8,
            gyro_bias_z_cov: 1e-8,
        };
        assert_eq!(cov.latitude_cov, 1e-6);
        assert_eq!(cov.gyro_bias_z_cov, 1e-8);
    }

    #[test]
    fn test_navigation_result_csv_roundtrip_with_nan() {
        let mut nav = NavigationResult::default();
        nav.latitude = 37.0;
        nav.longitude = -122.0;
        nav.altitude = 100.0;
        nav.latitude_cov = f64::NAN;
        nav.longitude_cov = f64::NAN;

        let temp_file = std::env::temp_dir().join("test_nav_nan.csv");
        NavigationResult::to_csv(&[nav.clone()], &temp_file).unwrap();

        let read = NavigationResult::from_csv(&temp_file).unwrap();
        assert_eq!(read.len(), 1);
        assert_eq!(read[0].latitude, 37.0);
        assert!(read[0].latitude_cov.is_nan());

        let _ = std::fs::remove_file(&temp_file);
    }

    #[test]
    fn test_navigation_result_from_strapdown_state_with_rotation() {
        let timestamp = Utc::now();
        let mut state = StrapdownState::default();
        state.latitude = 0.5; // radians
        state.longitude = 1.0; // radians
        state.altitude = 500.0;
        state.velocity_north = 10.0;
        state.velocity_east = 5.0;
        state.velocity_vertical = -1.0;
        state.attitude = nalgebra::Rotation3::from_euler_angles(0.1, 0.2, 0.3);

        let nav = NavigationResult::from((&timestamp, &state));
        assert_eq!(nav.timestamp, timestamp);
        assert!((nav.latitude - 0.5_f64.to_degrees()).abs() < 1e-6);
        assert!((nav.longitude - 1.0_f64.to_degrees()).abs() < 1e-6);
        assert_eq!(nav.altitude, 500.0);
        assert!(nav.latitude_cov.is_nan());
        assert_eq!(nav.acc_bias_x, 0.0);
    }
    #[test]
    fn test_default_process_noise_values() {
        assert_eq!(DEFAULT_PROCESS_NOISE.len(), 15);
        assert_eq!(DEFAULT_PROCESS_NOISE[0], 1e-6); // position
        assert_eq!(DEFAULT_PROCESS_NOISE[2], 1e-4); // altitude
        assert_eq!(DEFAULT_PROCESS_NOISE[3], 1e-3); // velocity
    }

    #[test]
    fn test_run_closed_loop_with_health_limits() {
        let rec = TestDataRecord {
            time: Utc::now(),
            horizontal_accuracy: 5.0,
            vertical_accuracy: 2.0,
            speed_accuracy: 1.0,
            latitude: 37.0,
            longitude: -122.0,
            altitude: 100.0,
            speed: 10.0,
            bearing: 45.0,
            roll: 0.0,
            pitch: 0.0,
            yaw: 0.0,
            acc_x: 0.0,
            acc_y: 0.0,
            acc_z: 9.81,
            gyro_x: 0.0,
            gyro_y: 0.0,
            gyro_z: 0.0,
            ..Default::default()
        };

        let mut ukf = initialize_ukf(rec.clone(), None, None, None, None, None, None);

        let stream = EventStream {
            start_time: rec.time,
            events: vec![Event::Imu {
                dt_s: 0.1,
                imu: IMUData {
                    accel: Vector3::new(0.0, 0.0, 9.81),
                    gyro: Vector3::new(0.0, 0.0, 0.0),
                },
                elapsed_s: 0.0,
            }],
        };

        let health_limits = HealthLimits::default();
        let result = run_closed_loop(&mut ukf, stream, Some(health_limits));
        assert!(result.is_ok());
    }

    // ==================== Extended Kalman Filter Tests ====================

    #[test]
    fn test_initialize_ekf_default_9state() {
        let rec = TestDataRecord {
            time: Utc::now(),
            horizontal_accuracy: 5.0,
            vertical_accuracy: 2.0,
            speed_accuracy: 1.0,
            latitude: 37.0,
            longitude: -122.0,
            altitude: 100.0,
            speed: 10.0,
            bearing: 45.0, // In degrees
            roll: 0.0,
            pitch: 0.0,
            yaw: 0.0,
            ..Default::default()
        };
        let ekf = initialize_ekf(rec, None, None, None, None, false);
        let estimate = ekf.get_estimate();
        assert_eq!(estimate.len(), 9, "9-state EKF should have 9 states");
        // Check velocity decomposition (bearing 45° means equal north/east components)
        assert!((estimate[3] - estimate[4]).abs() < 1.0); // vn ≈ ve for 45° bearing
    }

    #[test]
    fn test_initialize_ekf_default_15state() {
        let rec = TestDataRecord {
            time: Utc::now(),
            horizontal_accuracy: 5.0,
            vertical_accuracy: 2.0,
            speed_accuracy: 1.0,
            latitude: 37.0,
            longitude: -122.0,
            altitude: 100.0,
            speed: 10.0,
            bearing: 45.0,
            roll: 0.0,
            pitch: 0.0,
            yaw: 0.0,
            ..Default::default()
        };
        let ekf = initialize_ekf(rec, None, None, None, None, true);
        let estimate = ekf.get_estimate();
        assert_eq!(estimate.len(), 15, "15-state EKF should have 15 states");
        // Check that biases are initialized to zero by default
        for i in 9..15 {
            assert!(
                estimate[i].abs() < 1e-6,
                "Default biases should be near zero"
            );
        }
    }

    #[test]
    fn test_initialize_ekf_with_nan_angles() {
        let rec = TestDataRecord {
            time: Utc::now(),
            horizontal_accuracy: 5.0,
            vertical_accuracy: 2.0,
            speed_accuracy: 1.0,
            latitude: 37.0,
            longitude: -122.0,
            altitude: 100.0,
            speed: 10.0,
            bearing: 45.0,
            roll: f64::NAN,
            pitch: f64::NAN,
            yaw: f64::NAN,
            ..Default::default()
        };
        let ekf = initialize_ekf(rec, None, None, None, None, true);
        let estimate = ekf.get_estimate();
        // Should default NaN angles to 0.0
        assert!(estimate[6].abs() < 1e-6, "NaN roll should default to 0"); // roll
        assert!(estimate[7].abs() < 1e-6, "NaN pitch should default to 0"); // pitch
        assert!(estimate[8].abs() < 1e-6, "NaN yaw should default to 0"); // yaw
    }

    #[test]
    fn test_initialize_ekf_with_custom_biases() {
        let rec = TestDataRecord {
            time: Utc::now(),
            horizontal_accuracy: 5.0,
            vertical_accuracy: 2.0,
            speed_accuracy: 1.0,
            latitude: 37.0,
            longitude: -122.0,
            altitude: 100.0,
            speed: 10.0,
            bearing: 45.0,
            roll: 0.0,
            pitch: 0.0,
            yaw: 0.0,
            ..Default::default()
        };
        let ekf = initialize_ekf(
            rec,
            Some(vec![1e-4, 2e-4, 3e-4]),
            Some(vec![0.01, 0.02, 0.03, 0.001, 0.002, 0.003]),
            Some(vec![1e-5; 6]),
            None,
            true,
        );
        let estimate = ekf.get_estimate();
        assert_eq!(estimate.len(), 15);
        // Check that custom biases are set
        assert!((estimate[9] - 0.01).abs() < 1e-9);
        assert!((estimate[10] - 0.02).abs() < 1e-9);
        assert!((estimate[11] - 0.03).abs() < 1e-9);
    }

    #[test]
    fn test_initialize_ekf_with_custom_process_noise() {
        let rec = TestDataRecord {
            time: Utc::now(),
            horizontal_accuracy: 5.0,
            vertical_accuracy: 2.0,
            speed_accuracy: 1.0,
            latitude: 37.0,
            longitude: -122.0,
            altitude: 100.0,
            speed: 10.0,
            bearing: 45.0,
            roll: 0.0,
            pitch: 0.0,
            yaw: 0.0,
            ..Default::default()
        };
        let custom_noise = vec![1e-7; 15];
        let ekf = initialize_ekf(rec, None, None, None, Some(custom_noise.clone()), true);
        // Verify EKF was created successfully
        assert_eq!(ekf.get_estimate().len(), 15);
    }

<<<<<<< HEAD
    #[test]
    fn test_test_data_record_hdf5_roundtrip() {
        use tempfile::tempdir;
        
        let dir = tempdir().unwrap();
        let file_path = dir.path().join("test_data.h5");
        
        // Create test records
        let mut records = Vec::new();
        records.push(TestDataRecord {
            time: DateTime::parse_from_str("2023-01-01 00:00:00+00:00", "%Y-%m-%d %H:%M:%S%z")
                .unwrap()
                .with_timezone(&Utc),
            bearing_accuracy: 0.1,
            speed_accuracy: 0.1,
            vertical_accuracy: 0.1,
            horizontal_accuracy: 0.1,
            speed: 1.0,
            bearing: 90.0,
            altitude: 100.0,
            longitude: -122.0,
            latitude: 37.0,
            qz: 0.0,
            qy: 0.0,
            qx: 0.0,
            qw: 1.0,
            roll: 0.0,
            pitch: 0.0,
            yaw: 0.0,
            acc_z: 9.81,
            acc_y: 0.0,
            acc_x: 0.0,
            gyro_z: 0.01,
            gyro_y: 0.01,
            gyro_x: 0.01,
            mag_z: 50.0,
            mag_y: -30.0,
            mag_x: -20.0,
            relative_altitude: 5.0,
            pressure: 1013.25,
            grav_z: 9.81,
            grav_y: 0.0,
            grav_x: 0.0,
        });
        records.push(TestDataRecord {
            time: DateTime::parse_from_str("2023-01-01 00:01:00+00:00", "%Y-%m-%d %H:%M:%S%z")
                .unwrap()
                .with_timezone(&Utc),
            bearing_accuracy: 0.2,
            speed_accuracy: 0.2,
            vertical_accuracy: 0.2,
            horizontal_accuracy: 0.2,
            speed: 2.0,
            bearing: 180.0,
            altitude: 200.0,
            longitude: -121.0,
            latitude: 38.0,
            qz: 0.0,
            qy: 0.0,
            qx: 0.0,
            qw: 1.0,
            roll: 0.1,
            pitch: 0.1,
            yaw: 0.1,
            acc_z: 9.81,
            acc_y: 0.01,
            acc_x: -0.01,
            gyro_z: 0.02,
            gyro_y: -0.02,
            gyro_x: 0.02,
            mag_z: 55.0,
            mag_y: -25.0,
            mag_x: -15.0,
            relative_altitude: 10.0,
            pressure: 1012.25,
            grav_z: 9.81,
            grav_y: 0.01,
            grav_x: -0.01,
        });
        
        // Write to HDF5
        TestDataRecord::to_hdf5(&records, &file_path).expect("Failed to write HDF5");
        
        // Read back from HDF5
        let read_records = TestDataRecord::from_hdf5(&file_path).expect("Failed to read HDF5");
        
        // Verify
        assert_eq!(read_records.len(), records.len());
        for (i, (original, read)) in records.iter().zip(read_records.iter()).enumerate() {
            assert_eq!(original.time, read.time, "Timestamp mismatch at index {}", i);
            assert!((original.latitude - read.latitude).abs() < 1e-10, "Latitude mismatch at index {}", i);
            assert!((original.longitude - read.longitude).abs() < 1e-10, "Longitude mismatch at index {}", i);
            assert!((original.altitude - read.altitude).abs() < 1e-10, "Altitude mismatch at index {}", i);
            assert!((original.speed - read.speed).abs() < 1e-10, "Speed mismatch at index {}", i);
            assert!((original.bearing - read.bearing).abs() < 1e-10, "Bearing mismatch at index {}", i);
        }
    }

    #[test]
    fn test_navigation_result_hdf5_roundtrip() {
        use tempfile::tempdir;
        
        let dir = tempdir().unwrap();
        let file_path = dir.path().join("nav_results.h5");
        
        // Create test navigation results
        let mut results = Vec::new();
        let mut nav1 = NavigationResult::new();
        nav1.timestamp = DateTime::parse_from_str("2023-01-01 00:00:00+00:00", "%Y-%m-%d %H:%M:%S%z")
            .unwrap()
            .with_timezone(&Utc);
        nav1.latitude = 37.0;
        nav1.longitude = -122.0;
        nav1.altitude = 100.0;
        nav1.velocity_north = 1.0;
        nav1.velocity_east = 2.0;
        nav1.velocity_vertical = 0.1;
        nav1.roll = 0.01;
        nav1.pitch = 0.02;
        nav1.yaw = 0.03;
        results.push(nav1);
        
        let mut nav2 = NavigationResult::new();
        nav2.timestamp = DateTime::parse_from_str("2023-01-01 00:00:01+00:00", "%Y-%m-%d %H:%M:%S%z")
            .unwrap()
            .with_timezone(&Utc);
        nav2.latitude = 37.0001;
        nav2.longitude = -122.0001;
        nav2.altitude = 101.0;
        nav2.velocity_north = 1.1;
        nav2.velocity_east = 2.1;
        nav2.velocity_vertical = 0.2;
        nav2.roll = 0.02;
        nav2.pitch = 0.03;
        nav2.yaw = 0.04;
        results.push(nav2);
        
        // Write to HDF5
        NavigationResult::to_hdf5(&results, &file_path).expect("Failed to write HDF5");
        
        // Read back from HDF5
        let read_results = NavigationResult::from_hdf5(&file_path).expect("Failed to read HDF5");
        
        // Verify
        assert_eq!(read_results.len(), results.len());
        for (i, (original, read)) in results.iter().zip(read_results.iter()).enumerate() {
            assert_eq!(original.timestamp, read.timestamp, "Timestamp mismatch at index {}", i);
            assert!((original.latitude - read.latitude).abs() < 1e-10, "Latitude mismatch at index {}", i);
            assert!((original.longitude - read.longitude).abs() < 1e-10, "Longitude mismatch at index {}", i);
            assert!((original.altitude - read.altitude).abs() < 1e-10, "Altitude mismatch at index {}", i);
            assert!((original.velocity_north - read.velocity_north).abs() < 1e-10, "Velocity north mismatch at index {}", i);
            assert!((original.velocity_east - read.velocity_east).abs() < 1e-10, "Velocity east mismatch at index {}", i);
            assert!((original.roll - read.roll).abs() < 1e-10, "Roll mismatch at index {}", i);
            assert!((original.pitch - read.pitch).abs() < 1e-10, "Pitch mismatch at index {}", i);
            assert!((original.yaw - read.yaw).abs() < 1e-10, "Yaw mismatch at index {}", i);
        }
    }

    #[test]
    fn test_test_data_record_hdf5_with_nan_values() {
        use tempfile::tempdir;
        
        let dir = tempdir().unwrap();
        let file_path = dir.path().join("test_data_nan.h5");
        
        // Create a record with NaN values
        let mut record = TestDataRecord::default();
        record.time = Utc::now();
        record.latitude = 37.0;
        record.longitude = -122.0;
        record.altitude = f64::NAN;
        record.speed = f64::NAN;
        record.bearing = 90.0;
        
        let records = vec![record.clone()];
        
        // Write to HDF5
        TestDataRecord::to_hdf5(&records, &file_path).expect("Failed to write HDF5");
        
        // Read back from HDF5
        let read_records = TestDataRecord::from_hdf5(&file_path).expect("Failed to read HDF5");
        
        // Verify NaN values are preserved
        assert_eq!(read_records.len(), 1);
        assert!(read_records[0].altitude.is_nan(), "NaN altitude should be preserved");
        assert!(read_records[0].speed.is_nan(), "NaN speed should be preserved");
        assert!((read_records[0].latitude - record.latitude).abs() < 1e-10);
        assert!((read_records[0].longitude - record.longitude).abs() < 1e-10);
    }

    #[test]
    fn test_navigation_result_hdf5_empty() {
        use tempfile::tempdir;
        
        let dir = tempdir().unwrap();
        let file_path = dir.path().join("nav_results_empty.h5");
        
        // Write empty results
        let results: Vec<NavigationResult> = Vec::new();
        NavigationResult::to_hdf5(&results, &file_path).expect("Failed to write empty HDF5");
        
        // Read back
        let read_results = NavigationResult::from_hdf5(&file_path).expect("Failed to read empty HDF5");
        
        // Verify it's empty
        assert_eq!(read_results.len(), 0);
=======
    // Note: TestDataRecord MCAP roundtrip test is disabled due to CSV-specific deserializers
    // that conflict with binary serialization formats. TestDataRecord is optimized for CSV.
    // For MCAP usage, convert TestDataRecord to NavigationResult.
    
    #[test]
    #[ignore] // Disabled - see note above
    fn test_test_data_record_mcap_write_only() {
        let temp_file = std::env::temp_dir().join("test_data_mcap.mcap");
        
        // Create test data
        let records = vec![
            TestDataRecord {
                time: DateTime::parse_from_str("2023-01-01 00:00:00+00:00", "%Y-%m-%d %H:%M:%S%z")
                    .unwrap()
                    .with_timezone(&Utc),
                bearing_accuracy: 0.1,
                speed_accuracy: 0.1,
                vertical_accuracy: 0.1,
                horizontal_accuracy: 0.1,
                speed: 1.0,
                bearing: 90.0,
                altitude: 100.0,
                longitude: -122.0,
                latitude: 37.0,
                qz: 0.0,
                qy: 0.0,
                qx: 0.0,
                qw: 1.0,
                roll: 0.0,
                pitch: 0.0,
                yaw: 0.0,
                acc_z: 9.81,
                acc_y: 0.0,
                acc_x: 0.0,
                gyro_z: 0.01,
                gyro_y: 0.01,
                gyro_x: 0.01,
                mag_z: 50.0,
                mag_y: -30.0,
                mag_x: -20.0,
                relative_altitude: 5.0,
                pressure: 1013.25,
                grav_z: 9.81,
                grav_y: 0.0,
                grav_x: 0.0,
            },
            TestDataRecord {
                time: DateTime::parse_from_str("2023-01-01 00:01:00+00:00", "%Y-%m-%d %H:%M:%S%z")
                    .unwrap()
                    .with_timezone(&Utc),
                bearing_accuracy: 0.1,
                speed_accuracy: 0.1,
                vertical_accuracy: 0.1,
                horizontal_accuracy: 0.1,
                speed: 2.0,
                bearing: 180.0,
                altitude: 200.0,
                longitude: -121.0,
                latitude: 38.0,
                qz: 0.0,
                qy: 0.0,
                qx: 0.0,
                qw: 1.0,
                roll: 0.1,
                pitch: 0.1,
                yaw: 0.1,
                acc_z: 9.81,
                acc_y: 0.01,
                acc_x: -0.01,
                gyro_z: 0.02,
                gyro_y: -0.02,
                gyro_x: 0.02,
                mag_z: 55.0,
                mag_y: -25.0,
                mag_x: -15.0,
                relative_altitude: 10.0,
                pressure: 1012.25,
                grav_z: 9.81,
                grav_y: 0.01,
                grav_x: -0.01,
            },
        ];

        // Write to MCAP (writing works fine)
        TestDataRecord::to_mcap(&records, &temp_file).expect("Failed to write to MCAP");

        // Check file exists
        assert!(temp_file.exists(), "MCAP file should exist");

        // Note: Reading back would fail due to CSV-specific deserializers
        // In production, convert TestDataRecord to NavigationResult for MCAP storage

        // Cleanup
        let _ = std::fs::remove_file(&temp_file);
    }

    #[test]
    fn test_navigation_result_mcap_roundtrip() {
        let temp_file = std::env::temp_dir().join("nav_results_mcap.mcap");
        
        // Create test navigation results
        let mut result1 = NavigationResult::default();
        result1.timestamp = Utc::now();
        result1.latitude = 37.0;
        result1.longitude = -122.0;
        result1.altitude = 100.0;
        result1.velocity_north = 10.0;
        result1.velocity_east = 5.0;
        result1.velocity_vertical = -1.0;
        result1.roll = 0.1;
        result1.pitch = 0.2;
        result1.yaw = 0.3;

        let mut result2 = NavigationResult::default();
        result2.timestamp = Utc::now() + chrono::Duration::seconds(1);
        result2.latitude = 37.01;
        result2.longitude = -122.01;
        result2.altitude = 110.0;
        result2.velocity_north = 12.0;
        result2.velocity_east = 6.0;
        result2.velocity_vertical = 0.5;
        result2.roll = 0.15;
        result2.pitch = 0.25;
        result2.yaw = 0.35;

        let results = vec![result1.clone(), result2.clone()];

        // Write to MCAP
        NavigationResult::to_mcap(&results, &temp_file).expect("Failed to write navigation results to MCAP");

        // Check file exists
        assert!(temp_file.exists(), "MCAP file should exist");

        // Read back from MCAP
        let read_results = NavigationResult::from_mcap(&temp_file).expect("Failed to read navigation results from MCAP");

        // Verify count
        assert_eq!(read_results.len(), results.len(), "Result count should match");

        // Verify content
        for (i, (original, read)) in results.iter().zip(read_results.iter()).enumerate() {
            assert_eq!(original.timestamp, read.timestamp, "Result {} timestamp should match", i);
            assert!((original.latitude - read.latitude).abs() < 1e-6, "Result {} latitude should match", i);
            assert!((original.longitude - read.longitude).abs() < 1e-6, "Result {} longitude should match", i);
            assert!((original.altitude - read.altitude).abs() < 1e-6, "Result {} altitude should match", i);
            assert!((original.velocity_north - read.velocity_north).abs() < 1e-6, "Result {} velocity_north should match", i);
            assert!((original.roll - read.roll).abs() < 1e-6, "Result {} roll should match", i);
            assert!((original.pitch - read.pitch).abs() < 1e-6, "Result {} pitch should match", i);
            assert!((original.yaw - read.yaw).abs() < 1e-6, "Result {} yaw should match", i);
        }

        // Cleanup
        let _ = std::fs::remove_file(&temp_file);
>>>>>>> 3862596b
    }
}<|MERGE_RESOLUTION|>--- conflicted
+++ resolved
@@ -1,48 +1,10 @@
-<<<<<<< HEAD
-//! Simulation utilities and data I/O for strapdown inertial navigation.
-=======
 //! Simulation utilities and data serialization for strapdown inertial navigation.
->>>>>>> 3862596b
 //!
 //! This module provides tools for simulating and evaluating strapdown inertial navigation systems.
 //! It is primarily designed to work with data produced from the [Sensor Logger](https://www.tszheichoi.com/sensorlogger)
 //! app, as such it makes assumptions about the data format and structure that that corresponds to
 //! how that app records data. 
 //!
-<<<<<<< HEAD
-//! # Data Structures
-//!
-//! - **`TestDataRecord`**: Input sensor data including IMU, GNSS, magnetometer, and barometer measurements
-//! - **`NavigationResult`**: Output navigation solutions including position, velocity, attitude, biases, and covariances
-//!
-//! Both structures support CSV and HDF5 file formats for input and output:
-//!
-//! ## CSV Format
-//! ```no_run
-//! use strapdown::sim::{TestDataRecord, NavigationResult};
-//!
-//! // Read and write CSV files
-//! let data = TestDataRecord::from_csv("sensor_data.csv").unwrap();
-//! TestDataRecord::to_csv(&data, "output.csv").unwrap();
-//!
-//! let results = NavigationResult::from_csv("nav_results.csv").unwrap();
-//! NavigationResult::to_csv(&results, "output.csv").unwrap();
-//! ```
-//!
-//! ## HDF5 Format
-//! ```no_run
-//! use strapdown::sim::{TestDataRecord, NavigationResult};
-//!
-//! // Read and write HDF5 files
-//! let data = TestDataRecord::from_hdf5("sensor_data.h5").unwrap();
-//! TestDataRecord::to_hdf5(&data, "output.h5").unwrap();
-//!
-//! let results = NavigationResult::from_hdf5("nav_results.h5").unwrap();
-//! NavigationResult::to_hdf5(&results, "output.h5").unwrap();
-//! ```
-//!
-//! # Simulation Functions
-=======
 //! ## Data Formats
 //!
 //! The module supports both CSV and netCDF formats for input and output data:
@@ -71,7 +33,6 @@
 //! ```
 //!
 //! ## Simulation Functions
->>>>>>> 3862596b
 //!
 //! This module also provides basic functionality for analyzing canonical strapdown inertial navigation
 //! systems via the `dead_reckoning` and `closed_loop` functions. The `closed_loop` function in particular
@@ -334,7 +295,6 @@
         Ok(())
     }
 
-<<<<<<< HEAD
     /// Writes a vector of TestDataRecord structs to an HDF5 file.
     ///
     /// # Arguments
@@ -423,7 +383,8 @@
         write_f64_field!("grav_z", grav_z);
         write_f64_field!("grav_y", grav_y);
         write_f64_field!("grav_x", grav_x);
-=======
+   Ok(())   
+  }
     /// Writes a vector of TestDataRecord structs to an MCAP file.
     ///
     /// **Note**: This method uses MessagePack encoding. Due to CSV-specific field deserializers  
@@ -481,31 +442,18 @@
 
         writer.finish()
             .map_err(|e| io::Error::new(io::ErrorKind::Other, e))?;
->>>>>>> 3862596b
         
         Ok(())
     }
 
-<<<<<<< HEAD
     /// Reads an HDF5 file and returns a vector of TestDataRecord structs.
     ///
     /// # Arguments
     /// * `path` - Path to the HDF5 file to read.
-=======
-    /// Reads an MCAP file and returns a vector of TestDataRecord structs.
-    ///
-    /// **Note**: Due to CSV-specific field deserializers in TestDataRecord, MCAP deserialization  
-    /// may fail. For production use, consider using CSV format for TestDataRecord or convert  
-    /// to NavigationResult which fully supports MCAP.
-    ///
-    /// # Arguments
-    /// * `path` - Path to the MCAP file to read.
->>>>>>> 3862596b
     ///
     /// # Returns
     /// * `Ok(Vec<TestDataRecord>)` if successful.
     /// * `Err` if the file cannot be read or parsed.
-<<<<<<< HEAD
     ///
     /// # Example
     ///
@@ -618,7 +566,15 @@
             // No time dataset means empty file
             Ok(Vec::new())
         }
-=======
+  }
+    /// Reads an MCAP file and returns a vector of TestDataRecord structs.
+    ///
+    /// **Note**: Due to CSV-specific field deserializers in TestDataRecord, MCAP deserialization  
+    /// may fail. For production use, consider using CSV format for TestDataRecord or convert  
+    /// to NavigationResult which fully supports MCAP.
+    ///
+    /// # Arguments
+    /// * `path` - Path to the MCAP file to read.
     pub fn from_mcap<P: AsRef<Path>>(path: P) -> Result<Vec<Self>, Box<dyn std::error::Error>> {
         use mcap::MessageStream;
         use std::fs::File;
@@ -638,7 +594,6 @@
         }
 
         Ok(records)
->>>>>>> 3862596b
     }
 }
 impl Display for TestDataRecord {
@@ -824,31 +779,17 @@
         Ok(records)
     }
 
-<<<<<<< HEAD
     /// Writes a vector of NavigationResult structs to an HDF5 file.
     ///
     /// # Arguments
     /// * `records` - Vector of NavigationResult structs to write
     /// * `path` - Path where the HDF5 file will be saved
-    ///
-    /// # Returns
-    /// * `Result<()>` - Ok if successful, Err otherwise
-=======
-    /// Writes a vector of NavigationResult structs to an MCAP file.
-    ///
-    /// # Arguments
-    /// * `records` - Vector of NavigationResult structs to write
-    /// * `path` - Path where the MCAP file will be saved
-    ///
-    /// # Returns
-    /// * `io::Result<()>` - Ok if successful, Err otherwise
->>>>>>> 3862596b
+    ///    
     ///
     /// # Example
     ///
     /// ```no_run
     /// use strapdown::sim::NavigationResult;
-<<<<<<< HEAD
     ///
     /// let result = NavigationResult::default();
     /// let results = vec![result];
@@ -926,7 +867,17 @@
         write_f64_field!("gyro_bias_x_cov", gyro_bias_x_cov);
         write_f64_field!("gyro_bias_y_cov", gyro_bias_y_cov);
         write_f64_field!("gyro_bias_z_cov", gyro_bias_z_cov);
-=======
+  }
+    /// # Returns
+    /// * `Result<()>` - Ok if successful, Err otherwise
+    /// Writes a vector of NavigationResult structs to an MCAP file.
+    ///
+    /// # Arguments
+    /// * `records` - Vector of NavigationResult structs to write
+    /// * `path` - Path where the MCAP file will be saved
+    ///
+    /// # Returns
+    /// * `io::Result<()>` - Ok if successful, Err otherwise
     /// use std::path::Path;
     ///
     /// let mut result = NavigationResult::default();
@@ -982,22 +933,18 @@
 
         writer.finish()
             .map_err(|e| io::Error::new(io::ErrorKind::Other, e))?;
->>>>>>> 3862596b
         
         Ok(())
     }
 
-<<<<<<< HEAD
     /// Reads an HDF5 file and returns a vector of NavigationResult structs.
     ///
     /// # Arguments
     /// * `path` - Path to the HDF5 file to read.
-=======
     /// Reads an MCAP file and returns a vector of NavigationResult structs.
     ///
     /// # Arguments
     /// * `path` - Path to the MCAP file to read.
->>>>>>> 3862596b
     ///
     /// # Returns
     /// * `Ok(Vec<NavigationResult>)` if successful.
@@ -1007,7 +954,6 @@
     ///
     /// ```no_run
     /// use strapdown::sim::NavigationResult;
-<<<<<<< HEAD
     ///
     /// let results = NavigationResult::from_hdf5("nav_results.h5")
     ///     .expect("Failed to read navigation results from HDF5");
@@ -1118,7 +1064,6 @@
             // No timestamp dataset means empty file
             Ok(Vec::new())
         }
-=======
     /// use std::path::Path;
     ///
     /// let results = NavigationResult::from_mcap("results.mcap")
@@ -1144,7 +1089,6 @@
         }
 
         Ok(records)
->>>>>>> 3862596b
     }
 }
 /// Convert DVectors containing the navigation state mean and covariance into a NavigationResult
@@ -4051,7 +3995,6 @@
         assert_eq!(ekf.get_estimate().len(), 15);
     }
 
-<<<<<<< HEAD
     #[test]
     fn test_test_data_record_hdf5_roundtrip() {
         use tempfile::tempdir;
@@ -4258,7 +4201,6 @@
         
         // Verify it's empty
         assert_eq!(read_results.len(), 0);
-=======
     // Note: TestDataRecord MCAP roundtrip test is disabled due to CSV-specific deserializers
     // that conflict with binary serialization formats. TestDataRecord is optimized for CSV.
     // For MCAP usage, convert TestDataRecord to NavigationResult.
@@ -4412,6 +4354,5 @@
 
         // Cleanup
         let _ = std::fs::remove_file(&temp_file);
->>>>>>> 3862596b
     }
 }