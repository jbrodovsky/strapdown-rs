//! Simulation utilities and CSV data loading for strapdown inertial navigation.
//!
//! This module provides tools for simulating and evaluating strapdown inertial navigation systems.
//! It is primarily designed to work with data produced from the [Sensor Logger](https://www.tszheichoi.com/sensorlogger)
//! app, as such it makes assumptions about the data format and structure that that corresponds to
//! how that app records data. That data is typically stored in CSV format and is represented by the
//! `TestDataRecord` struct. This struct is fairly comprehensive and should be easily reusable for
//! other applications. Modeling off of that struct is the `NavigationResult` struct which is used
//! to store navigation solutions from simulations, such as dead reckoning or Kalman filtering.
//!
//! This module also provides basic functionality for analyzing canonical strapdown inertial navigation
//! systems via the `dead_reckoning` and `closed_loop` functions. The `closed_loop` function in particular
//! can also be used to simulate various types of GNSS-denied scenarios, such as intermittent, degraded,
//! or intermittent and degraded GNSS via the measurement models provided in this module. You can install
//! the programs that execute this generic simulation by installing the binary via `cargo install strapdown-rs`.
use core::f64;
use log::{debug, info, warn};
use std::fmt::{Debug, Display};
use std::io::{self};
use std::path::Path;

use anyhow::{Result, bail};
use chrono::{DateTime, Duration, Utc};
use nalgebra::{DMatrix, DVector, Rotation3, Vector3};
use serde::{Deserialize, Deserializer, Serialize};

#[cfg(feature = "clap")]
use clap::{Args, ValueEnum};

use crate::NavigationFilter;
use crate::earth::METERS_TO_DEGREES;
use crate::kalman::{InitialState, UnscentedKalmanFilter};
use crate::messages::{Event, EventStream, GnssFaultModel, GnssScheduler};

use crate::{IMUData, StrapdownState, forward};
use health::HealthMonitor;

// Re-export HealthLimits for easier access in tests and external users
pub use health::HealthLimits;

pub const DEFAULT_PROCESS_NOISE: [f64; 15] = [
    // Default process noise if not provided
    1e-6, // position noise 1e-6
    1e-6, // position noise 1e-6
    1e-4, // altitude noise
    1e-3, // velocity north noise
    1e-3, // velocity east noise
    1e-3, // velocity down noise
    1e-5, // roll noise
    1e-5, // pitch noise
    1e-5, // yaw noise
    1e-6, // acc bias x noise
    1e-6, // acc bias y noise
    1e-6, // acc bias z noise
    1e-8, // gyro bias x noise
    1e-8, // gyro bias y noise
    1e-8, // gyro bias z noise
];

fn de_f64_nan<'de, D>(deserializer: D) -> Result<f64, D::Error>
where
    D: Deserializer<'de>,
{
    // Read whatever the CSV cell was as an Option<String>.
    // Missing field -> None; present but empty -> Some(""), etc.
    let opt = Option::<String>::deserialize(deserializer)?;
    match opt {
        None => Ok(f64::NAN),
        Some(s) => {
            let t = s.trim();
            if t.is_empty() || t.eq_ignore_ascii_case("nan") || t.eq_ignore_ascii_case("null") {
                return Ok(f64::NAN);
            }
            t.parse::<f64>().map_err(serde::de::Error::custom)
        }
    }
}
/// Struct representing a single row of test data from the CSV file.
///
/// Fields correspond to columns in the CSV, with appropriate renaming for Rust style.
/// This struct is setup to capture the data recorded from the [Sensor Logger](https://www.tszheichoi.com/sensorlogger) app.
/// Primarily, this represents IMU data as (relative to the device) and GPS data.
#[derive(Debug, Default, Deserialize, Serialize, Clone)]
pub struct TestDataRecord {
    /// Date-time string: YYYY-MM-DD hh:mm:ss+UTCTZ
    //#[serde(with = "ts_seconds")]
    pub time: DateTime<Utc>,
    /// accuracy of the bearing (magnetic heading) in degrees
    #[serde(rename = "bearingAccuracy", deserialize_with = "de_f64_nan")]
    pub bearing_accuracy: f64,
    /// accuracy of the speed in m/s
    #[serde(rename = "speedAccuracy", deserialize_with = "de_f64_nan")]
    pub speed_accuracy: f64,
    /// accuracy of the altitude in meters
    #[serde(rename = "verticalAccuracy", deserialize_with = "de_f64_nan")]
    pub vertical_accuracy: f64,
    /// accuracy of the horizontal position in meters
    #[serde(rename = "horizontalAccuracy", deserialize_with = "de_f64_nan")]
    pub horizontal_accuracy: f64,
    /// Speed in m/s
    #[serde(deserialize_with = "de_f64_nan")]
    pub speed: f64,
    /// Bearing in degrees
    #[serde(deserialize_with = "de_f64_nan")]
    pub bearing: f64,
    /// Altitude in meters
    #[serde(deserialize_with = "de_f64_nan")]
    pub altitude: f64,
    /// Longitude in degrees
    #[serde(deserialize_with = "de_f64_nan")]
    pub longitude: f64,
    /// Latitude in degrees
    #[serde(deserialize_with = "de_f64_nan")]
    pub latitude: f64,
    /// Quaternion component representing the rotation around the z-axis
    #[serde(deserialize_with = "de_f64_nan")]
    pub qz: f64,
    /// Quaternion component representing the rotation around the y-axis
    #[serde(deserialize_with = "de_f64_nan")]
    pub qy: f64,
    /// Quaternion component representing the rotation around the x-axis
    #[serde(deserialize_with = "de_f64_nan")]
    pub qx: f64,
    /// Quaternion component representing the rotation around the w-axis
    #[serde(deserialize_with = "de_f64_nan")]
    pub qw: f64,
    /// Roll angle in radians
    #[serde(deserialize_with = "de_f64_nan")]
    pub roll: f64,
    /// Pitch angle in radians
    #[serde(deserialize_with = "de_f64_nan")]
    pub pitch: f64,
    /// Yaw angle in radians
    #[serde(deserialize_with = "de_f64_nan")]
    pub yaw: f64,
    /// Z-acceleration in m/s^2
    #[serde(deserialize_with = "de_f64_nan")]
    pub acc_z: f64,
    /// Y-acceleration in m/s^2
    #[serde(deserialize_with = "de_f64_nan")]
    pub acc_y: f64,
    /// X-acceleration in m/s^2
    #[serde(deserialize_with = "de_f64_nan")]
    pub acc_x: f64,
    /// Rotation rate around the z-axis in radians/s
    #[serde(deserialize_with = "de_f64_nan")]
    pub gyro_z: f64,
    /// Rotation rate around the y-axis in radians/s
    #[serde(deserialize_with = "de_f64_nan")]
    pub gyro_y: f64,
    /// Rotation rate around the x-axis in radians/s
    #[serde(deserialize_with = "de_f64_nan")]
    pub gyro_x: f64,
    /// Magnetic field strength in the z-direction in micro teslas
    #[serde(deserialize_with = "de_f64_nan")]
    pub mag_z: f64,
    /// Magnetic field strength in the y-direction in micro teslas
    #[serde(deserialize_with = "de_f64_nan")]
    pub mag_y: f64,
    /// Magnetic field strength in the x-direction in micro teslas
    #[serde(deserialize_with = "de_f64_nan")]
    pub mag_x: f64,
    /// Change in altitude in meters
    #[serde(rename = "relativeAltitude", deserialize_with = "de_f64_nan")]
    pub relative_altitude: f64,
    /// pressure in millibars
    #[serde(deserialize_with = "de_f64_nan")]
    pub pressure: f64,
    /// Acceleration due to gravity in the z-direction in m/s^2
    #[serde(deserialize_with = "de_f64_nan")]
    pub grav_z: f64,
    /// Acceleration due to gravity in the y-direction in m/s^2
    #[serde(deserialize_with = "de_f64_nan")]
    pub grav_y: f64,
    /// Acceleration due to gravity in the x-direction in m/s^2
    #[serde(deserialize_with = "de_f64_nan")]
    pub grav_x: f64,
}
impl TestDataRecord {
    /// Reads a CSV file and returns a vector of `TestDataRecord` structs.
    ///
    /// # Arguments
    /// * `path` - Path to the CSV file to read.
    ///
    /// # Returns
    /// * `Ok(Vec<TestDataRecord>)` if successful.
    /// * `Err` if the file cannot be read or parsed.
    pub fn from_csv<P: AsRef<std::path::Path>>(
        path: P,
    ) -> Result<Vec<Self>, Box<dyn std::error::Error>> {
        let mut rdr = csv::ReaderBuilder::new()
            .has_headers(true)
            .flexible(true)
            .trim(csv::Trim::All)
            .from_path(path)?;

        let mut records = Vec::new();
        for (i, result) in rdr.deserialize::<Self>().enumerate() {
            match result {
                Ok(r) => records.push(r),
                Err(e) => {
                    // Skip only this row; keep going.
                    warn!("Skipping row {} due to parse error: {e}", i + 1);
                }
            }
        }
        Ok(records)
    }
    /// Writes a vector of TestDataRecord structs to a CSV file.
    ///
    /// # Arguments
    /// * `records` - Vector of TestDataRecord structs to write
    /// * `path` - Path where the CSV file will be saved
    ///
    /// # Returns
    /// * `io::Result<()>` - Ok if successful, Err otherwise
    ///
    /// # Example
    ///
    /// ```
    /// use strapdown::sim::TestDataRecord;
    /// use std::path::Path;
    ///
    /// let record = TestDataRecord {
    ///     time: chrono::Utc::now(),
    ///     bearing_accuracy: 0.1,
    ///     speed_accuracy: 0.1,
    ///     vertical_accuracy: 0.1,
    ///     horizontal_accuracy: 0.1,
    ///     speed: 1.0,
    ///     bearing: 90.0,
    ///     altitude: 100.0,
    ///     longitude: -122.0,
    ///     latitude: 37.0,
    ///     qz: 0.0,
    ///     qy: 0.0,
    ///     qx: 0.0,
    ///     qw: 1.0,
    ///     roll: 0.0,
    ///     pitch: 0.0,
    ///     yaw: 0.0,
    ///     acc_z: 9.81,
    ///     acc_y: 0.0,
    ///     acc_x: 0.0,
    ///     gyro_z: 0.01,
    ///     gyro_y: 0.01,
    ///     gyro_x: 0.01,
    ///     mag_z: 50.0,
    ///     mag_y: -30.0,
    ///     mag_x: -20.0,
    ///     relative_altitude: 0.0,
    ///     pressure: 1013.25,
    ///     grav_z: 9.81,
    ///     grav_y: 0.0,
    ///     grav_x: 0.0,
    /// };
    /// let records = vec![record];
    /// TestDataRecord::to_csv(&records, "data.csv")
    ///    .expect("Failed to write test data to CSV");
    /// // doctest cleanup
    /// std::fs::remove_file("data.csv").unwrap();
    /// ```
    pub fn to_csv<P: AsRef<Path>>(records: &[Self], path: P) -> io::Result<()> {
        let mut writer = csv::Writer::from_path(path)?;
        for record in records {
            writer.serialize(record)?;
        }
        writer.flush()?;
        Ok(())
    }
}
impl Display for TestDataRecord {
    fn fmt(&self, f: &mut std::fmt::Formatter<'_>) -> std::fmt::Result {
        write!(
            f,
            "TestDataRecord(time: {}, latitude: {}, longitude: {}, altitude: {}, speed: {}, bearing: {})",
            self.time, self.latitude, self.longitude, self.altitude, self.speed, self.bearing
        )
    }
}
// ==== Helper structs for navigation simulations ====
/// Struct representing the covariance diagonal of a navigation solution in NED coordinates.
#[derive(Clone, Debug, Deserialize, Serialize)]
pub struct NEDCovariance {
    pub latitude_cov: f64,
    pub longitude_cov: f64,
    pub altitude_cov: f64,
    pub velocity_n_cov: f64,
    pub velocity_e_cov: f64,
    pub velocity_v_cov: f64,
    pub roll_cov: f64,
    pub pitch_cov: f64,
    pub yaw_cov: f64,
    pub acc_bias_x_cov: f64,
    pub acc_bias_y_cov: f64,
    pub acc_bias_z_cov: f64,
    pub gyro_bias_x_cov: f64,
    pub gyro_bias_y_cov: f64,
    pub gyro_bias_z_cov: f64,
}
/// Generic result struct for navigation simulations.
///
/// This structure contains a single row of position, velocity, and attitude vectors
/// representing the navigation solution at a specific timestamp, along with the covariance diagonal,
/// input IMU measurements, and derived geophysical values.
///
/// It can be used across different types of navigation simulations such as dead reckoning,
/// Kalman filtering, or any other navigation algorithm.
#[derive(Clone, Debug, Serialize, Deserialize)]
pub struct NavigationResult {
    /// Timestamp corresponding to the state
    pub timestamp: DateTime<Utc>,
    // ---- Navigation solution states ----
    /// Latitude in radians
    pub latitude: f64,
    /// Longitude in radians
    pub longitude: f64,
    /// Altitude in meters
    pub altitude: f64,
    /// Northward velocity in m/s
    pub velocity_north: f64,
    /// Eastward velocity in m/s
    pub velocity_east: f64,
    /// Vertical velocity in m/s
    pub velocity_vertical: f64,
    /// Roll angle in radians
    pub roll: f64,
    /// Pitch angle in radians
    pub pitch: f64,
    /// Yaw angle in radians
    pub yaw: f64,
    /// IMU accelerometer x-axis bias in m/s^2
    pub acc_bias_x: f64,
    /// IMU accelerometer y-axis bias in m/s^2
    pub acc_bias_y: f64,
    /// IMU accelerometer z-axis bias in m/s^2
    pub acc_bias_z: f64,
    /// IMU gyroscope x-axis bias in radians/s
    pub gyro_bias_x: f64,
    /// IMU gyroscope y-axis bias in radians/s
    pub gyro_bias_y: f64,
    /// IMU gyroscope z-axis bias in radians/s
    pub gyro_bias_z: f64,
    // ---- Covariance values for the navigation solution ----
    /// Latitude covariance
    pub latitude_cov: f64,
    /// Longitude covariance
    pub longitude_cov: f64,
    /// Altitude covariance
    pub altitude_cov: f64,
    /// Northward velocity covariance
    pub velocity_n_cov: f64,
    /// Eastward velocity covariance
    pub velocity_e_cov: f64,
    /// Vertical velocity covariance
    pub velocity_v_cov: f64,
    /// Roll covariance
    pub roll_cov: f64,
    /// Pitch covariance
    pub pitch_cov: f64,
    /// Yaw covariance
    pub yaw_cov: f64,
    /// Accelerometer x-axis bias covariance
    pub acc_bias_x_cov: f64,
    /// Accelerometer y-axis bias covariance
    pub acc_bias_y_cov: f64,
    /// Accelerometer z-axis bias covariance
    pub acc_bias_z_cov: f64,
    /// Gyroscope x-axis bias covariance
    pub gyro_bias_x_cov: f64,
    /// Gyroscope y-axis bias covariance
    pub gyro_bias_y_cov: f64,
    /// Gyroscope z-axis bias covariance
    pub gyro_bias_z_cov: f64,
}
impl Default for NavigationResult {
    fn default() -> Self {
        NavigationResult {
            timestamp: Utc::now(),
            latitude: 0.0,
            longitude: 0.0,
            altitude: 0.0,
            velocity_north: 0.0,
            velocity_east: 0.0,
            velocity_vertical: 0.0,
            roll: 0.0,
            pitch: 0.0,
            yaw: 0.0,
            acc_bias_x: 0.0,
            acc_bias_y: 0.0,
            acc_bias_z: 0.0,
            gyro_bias_x: 0.0,
            gyro_bias_y: 0.0,
            gyro_bias_z: 0.0,
            latitude_cov: 1e-6, // default covariance values
            longitude_cov: 1e-6,
            altitude_cov: 1e-6,
            velocity_n_cov: 1e-6,
            velocity_e_cov: 1e-6,
            velocity_v_cov: 1e-6,
            roll_cov: 1e-6,
            pitch_cov: 1e-6,
            yaw_cov: 1e-6,
            acc_bias_x_cov: 1e-6,
            acc_bias_y_cov: 1e-6,
            acc_bias_z_cov: 1e-6,
            gyro_bias_x_cov: 1e-6,
            gyro_bias_y_cov: 1e-6,
            gyro_bias_z_cov: 1e-6,
        }
    }
}
impl NavigationResult {
    /// Creates a new NavigationResult with default values.
    pub fn new() -> Self {
        NavigationResult::default() // add in validation
    }

    /// Writes the NavigationResult to a CSV file.
    ///
    /// # Arguments
    /// * `records` - Vector of NavigationResult structs to write
    /// * `path` - Path where the CSV file will be saved
    ///
    /// # Returns
    /// * `io::Result<()>` - Ok if successful, Err otherwise
    pub fn to_csv<P: AsRef<Path>>(records: &[Self], path: P) -> io::Result<()> {
        let mut writer = csv::Writer::from_path(path)?;
        for record in records {
            writer.serialize(record)?;
        }
        writer.flush()?;
        Ok(())
    }
    /// Reads a CSV file and returns a vector of NavigationResult structs.
    ///
    /// # Arguments
    /// * `path` - Path to the CSV file to read.
    ///
    /// # Returns
    /// * `Ok(Vec<NavigationResult>)` if successful.
    /// * `Err` if the file cannot be read or parsed.
    pub fn from_csv<P: AsRef<std::path::Path>>(
        path: P,
    ) -> Result<Vec<Self>, Box<dyn std::error::Error>> {
        let mut rdr = csv::Reader::from_path(path)?;
        let mut records = Vec::new();
        for result in rdr.deserialize() {
            let record: Self = result?;
            records.push(record);
        }
        Ok(records)
    }
}
/// Convert DVectors containing the navigation state mean and covariance into a NavigationResult
/// struct.
///
/// This implementation is useful for converting the output of a Kalman filter or UKF into a
/// NavigationResult, which can then be used for further processing or analysis.
///
/// # Arguments
/// - `timestamp`: The timestamp of the navigation solution.
/// - `state`: A DVector containing the navigation state mean.
/// - `covariance`: A DMatrix containing the covariance of the state.
/// - `imu_data`: An IMUData struct containing the IMU measurements.
/// - `mag_x`, `mag_y`, `mag_z`: Magnetic field strength in micro teslas.
/// - `pressure`: Pressure in millibars.
/// - `freeair`: Free-air gravity anomaly in mGal.
///
/// # Returns
/// A NavigationResult struct containing the navigation solution.
impl From<(&DateTime<Utc>, &DVector<f64>, &DMatrix<f64>)> for NavigationResult {
    fn from(
        (timestamp, state, covariance): (&DateTime<Utc>, &DVector<f64>, &DMatrix<f64>),
    ) -> Self {
        assert!(
            state.len() == 15,
            "State vector must have 15 elements; got {}",
            state.len()
        );
        assert!(
            covariance.nrows() == 15 && covariance.ncols() == 15,
            "Covariance matrix must be 15x15"
        );
        let covariance = DVector::from_vec(covariance.diagonal().iter().copied().collect());
        // let wmm_date: Date = Date::from_calendar_date(
        //     timestamp.year(),
        //     Month::try_from(timestamp.month() as u8).unwrap(),
        //     timestamp.day() as u8,
        // )
        // .expect("Invalid date for world magnetic model");
        // let magnetic_field = GeomagneticField::new(
        //     Length::new::<meter>(state[2] as f32),
        //     Angle::new::<radian>(state[0] as f32),
        //     Angle::new::<radian>(state[1] as f32),
        //     wmm_date,
        // );
        NavigationResult {
            timestamp: *timestamp,
            latitude: state[0].to_degrees(),
            longitude: state[1].to_degrees(),
            altitude: state[2],
            velocity_north: state[3],
            velocity_east: state[4],
            velocity_vertical: state[5],
            roll: state[6],
            pitch: state[7],
            yaw: state[8],
            acc_bias_x: state[9],
            acc_bias_y: state[10],
            acc_bias_z: state[11],
            gyro_bias_x: state[12],
            gyro_bias_y: state[13],
            gyro_bias_z: state[14],
            latitude_cov: covariance[0],
            longitude_cov: covariance[1],
            altitude_cov: covariance[2],
            velocity_n_cov: covariance[3],
            velocity_e_cov: covariance[4],
            velocity_v_cov: covariance[5],
            roll_cov: covariance[6],
            pitch_cov: covariance[7],
            yaw_cov: covariance[8],
            acc_bias_x_cov: covariance[9],
            acc_bias_y_cov: covariance[10],
            acc_bias_z_cov: covariance[11],
            gyro_bias_x_cov: covariance[12],
            gyro_bias_y_cov: covariance[13],
            gyro_bias_z_cov: covariance[14],
        }
    }
}
/// Convert NED UKF to NavigationResult.
///
/// This implementation is useful for converting the output of a UKF into a
/// NavigationResult, which can then be used for further processing or analysis.
///
/// # Arguments
/// - `timestamp`: The timestamp of the navigation solution.
/// - `ukf`: A reference to the UKF instance containing the navigation state mean and covariance.
/// - `imu_data`: An IMUData struct containing the IMU measurements.
/// - `magnetic_vector`: Magnetic field strength measurement in micro teslas (body frame x, y, z).
/// - `pressure`: Pressure in millibars.
///
/// # Returns
/// A NavigationResult struct containing the navigation solution.
impl From<(&DateTime<Utc>, &UnscentedKalmanFilter)> for NavigationResult {
    fn from((timestamp, ukf): (&DateTime<Utc>, &UnscentedKalmanFilter)) -> Self {
        let state = &ukf.get_estimate();
        let covariance = ukf.get_certainty();
        NavigationResult {
            timestamp: *timestamp,
            latitude: state[0].to_degrees(),
            longitude: state[1].to_degrees(),
            altitude: state[2],
            velocity_north: state[3],
            velocity_east: state[4],
            velocity_vertical: state[5],
            roll: state[6],
            pitch: state[7],
            yaw: state[8],
            acc_bias_x: state[9],
            acc_bias_y: state[10],
            acc_bias_z: state[11],
            gyro_bias_x: state[12],
            gyro_bias_y: state[13],
            gyro_bias_z: state[14],
            latitude_cov: covariance[(0, 0)],
            longitude_cov: covariance[(1, 1)],
            altitude_cov: covariance[(2, 2)],
            velocity_n_cov: covariance[(3, 3)],
            velocity_e_cov: covariance[(4, 4)],
            velocity_v_cov: covariance[(5, 5)],
            roll_cov: covariance[(6, 6)],
            pitch_cov: covariance[(7, 7)],
            yaw_cov: covariance[(8, 8)],
            acc_bias_x_cov: covariance[(9, 9)],
            acc_bias_y_cov: covariance[(10, 10)],
            acc_bias_z_cov: covariance[(11, 11)],
            gyro_bias_x_cov: covariance[(12, 12)],
            gyro_bias_y_cov: covariance[(13, 13)],
            gyro_bias_z_cov: covariance[(14, 14)],
        }
    }
}
<<<<<<< HEAD

/// Convert ParticleFilter state to NavigationResult.
///
/// This implementation allows seamless integration of particle filter outputs
/// into the simulation framework.
///
/// # Arguments
/// - `timestamp`: The timestamp of the navigation solution.
/// - `pf`: A reference to the ParticleFilter instance.
///
/// # Returns
/// A NavigationResult struct containing the navigation solution from the particle ensemble.
/* TODO: Uncomment when particle filter implementation is complete
impl From<(&DateTime<Utc>, &ParticleFilter)> for NavigationResult {
    fn from((timestamp, pf): (&DateTime<Utc>, &ParticleFilter)) -> Self {
        let state = &pf.get_estimate();
        let covariance = pf.get_certainty();
        NavigationResult {
            timestamp: *timestamp,
            latitude: state[0].to_degrees(),
            longitude: state[1].to_degrees(),
            altitude: state[2],
            velocity_north: state[3],
            velocity_east: state[4],
            velocity_vertical: state[5],
            roll: state[6],
            pitch: state[7],
            yaw: state[8],
            acc_bias_x: state[9],
            acc_bias_y: state[10],
            acc_bias_z: state[11],
            gyro_bias_x: state[12],
            gyro_bias_y: state[13],
            gyro_bias_z: state[14],
            latitude_cov: covariance[(0, 0)],
            longitude_cov: covariance[(1, 1)],
            altitude_cov: covariance[(2, 2)],
            velocity_n_cov: covariance[(3, 3)],
            velocity_e_cov: covariance[(4, 4)],
            velocity_v_cov: covariance[(5, 5)],
            roll_cov: covariance[(6, 6)],
            pitch_cov: covariance[(7, 7)],
            yaw_cov: covariance[(8, 8)],
            acc_bias_x_cov: covariance[(9, 9)],
            acc_bias_y_cov: covariance[(10, 10)],
            acc_bias_z_cov: covariance[(11, 11)],
            gyro_bias_x_cov: covariance[(12, 12)],
            gyro_bias_y_cov: covariance[(13, 13)],
            gyro_bias_z_cov: covariance[(14, 14)],
        }
    }
}
*/

=======
>>>>>>> d53e1958
/// Convert StrapdownState to NavigationResult.
///
/// This implementation is useful for converting the output of a StrapdownState into a
/// NavigationResult, which can then be used for further processing or analysis.
///
/// # Arguments
/// - `timestamp`: The timestamp of the navigation solution.
/// - `state`: A reference to the StrapdownState instance containing the navigation state.
///
/// # Returns
/// A NavigationResult struct containing the navigation solution.
impl From<(&DateTime<Utc>, &StrapdownState)> for NavigationResult {
    fn from((timestamp, state): (&DateTime<Utc>, &StrapdownState)) -> Self {
        //let wmm_date: Date = Date::from_calendar_date(
        //    timestamp.year(),
        //    Month::try_from(timestamp.month() as u8).unwrap(),
        //    timestamp.day() as u8,
        //)
        //.expect("Invalid date for world magnetic model");
        //let magnetic_field = GeomagneticField::new(
        //    Length::new::<meter>(state.altitude as f32),
        //    Angle::new::<radian>(state.latitude as f32),
        //    Angle::new::<radian>(state.longitude as f32),
        //    wmm_date,
        //);
        NavigationResult {
            timestamp: *timestamp,
            latitude: state.latitude.to_degrees(),
            longitude: state.longitude.to_degrees(),
            altitude: state.altitude,
            velocity_north: state.velocity_north,
            velocity_east: state.velocity_east,
            velocity_vertical: state.velocity_vertical,
            roll: state.attitude.euler_angles().0,
            pitch: state.attitude.euler_angles().1,
            yaw: state.attitude.euler_angles().2,
            acc_bias_x: 0.0, // StrapdownState does not store biases
            acc_bias_y: 0.0,
            acc_bias_z: 0.0,
            gyro_bias_x: 0.0,
            gyro_bias_y: 0.0,
            gyro_bias_z: 0.0,
            latitude_cov: f64::NAN, // default covariance values
            longitude_cov: f64::NAN,
            altitude_cov: f64::NAN,
            velocity_n_cov: f64::NAN,
            velocity_e_cov: f64::NAN,
            velocity_v_cov: f64::NAN,
            roll_cov: f64::NAN,
            pitch_cov: f64::NAN,
            yaw_cov: f64::NAN,
            acc_bias_x_cov: f64::NAN,
            acc_bias_y_cov: f64::NAN,
            acc_bias_z_cov: f64::NAN,
            gyro_bias_x_cov: f64::NAN,
            gyro_bias_y_cov: f64::NAN,
            gyro_bias_z_cov: f64::NAN,
        }
    }
}

impl NavigationResult {
    /// Create NavigationResult from particle filter state
    ///
    /// Creates a navigation result from a 9-element state vector (position, velocity, attitude)
    /// and covariance matrix produced by particle filter averaging. Since particle filters don't
    /// estimate IMU biases, those fields are set to zero.
    ///
    /// # Arguments
    /// * `timestamp` - Timestamp for this navigation solution
    /// * `mean` - 9-element state vector [lat, lon, alt, vn, ve, vd, roll, pitch, yaw] in radians/meters
    /// * `cov` - 9x9 covariance matrix
    pub fn from_particle_filter(
        timestamp: &DateTime<Utc>,
        mean: &DVector<f64>,
        cov: &DMatrix<f64>,
    ) -> Self {
        assert_eq!(mean.len(), 9, "Particle filter state must have 9 elements");
        assert_eq!(
            cov.shape(),
            (9, 9),
            "Particle filter covariance must be 9x9"
        );

        NavigationResult {
            timestamp: *timestamp,
            latitude: mean[0].to_degrees(),
            longitude: mean[1].to_degrees(),
            altitude: mean[2],
            velocity_north: mean[3],
            velocity_east: mean[4],
            velocity_vertical: mean[5],
            roll: mean[6],
            pitch: mean[7],
            yaw: mean[8],
            acc_bias_x: 0.0, // Particle filter doesn't estimate biases
            acc_bias_y: 0.0,
            acc_bias_z: 0.0,
            gyro_bias_x: 0.0,
            gyro_bias_y: 0.0,
            gyro_bias_z: 0.0,
            latitude_cov: cov[(0, 0)],
            longitude_cov: cov[(1, 1)],
            altitude_cov: cov[(2, 2)],
            velocity_n_cov: cov[(3, 3)],
            velocity_e_cov: cov[(4, 4)],
            velocity_v_cov: cov[(5, 5)],
            roll_cov: cov[(6, 6)],
            pitch_cov: cov[(7, 7)],
            yaw_cov: cov[(8, 8)],
            acc_bias_x_cov: f64::NAN,
            acc_bias_y_cov: f64::NAN,
            acc_bias_z_cov: f64::NAN,
            gyro_bias_x_cov: f64::NAN,
            gyro_bias_y_cov: f64::NAN,
            gyro_bias_z_cov: f64::NAN,
        }
    }
}

/// Run dead reckoning or "open-loop" simulation using test data.
///
/// This function processes a sequence of sensor records through a StrapdownState, using
/// the "forward" method to propagate the state based on IMU measurements. It initializes
/// the StrapdownState with position, velocity, and attitude from the first record, and
/// then applies the IMU measurements from subsequent records. It does not record the
/// errors or confidence values, as this is a simple dead reckoning simulation and in testing
/// these values would be used as a baseline for comparison. Keep in mind that this toolbox
/// is designed for the local level frame of reference and the forward mechanization is typically
/// only valid at lower latitude (e.g. < 60 degrees) and at low altitudes (e.g. < 1000m). With
/// that, remember that dead reckoning is subject to drift and errors accumulate over time relative
/// to the quality of the IMU data. Poor quality IMU data (e.g. MEMS grade IMUs) will lead to
/// significant drift very quickly which may cause this function to produce unrealistic results,
/// hang, or crash.
///
/// # Arguments
/// * `records` - Vector of test data records containing IMU measurements and other sensor data
///
/// # Returns
/// * `Vec<NavigationResult>` containing the sequence of StrapdownState instances over time,
///   along with timestamps and time differences.
pub fn dead_reckoning(records: &[TestDataRecord]) -> Vec<NavigationResult> {
    if records.is_empty() {
        return Vec::new();
    }
    // Initialize the result vector
    let mut results = Vec::with_capacity(records.len());
    // Initialize the StrapdownState with the first record
    let first_record = &records[0];
    let attitude = nalgebra::Rotation3::from_euler_angles(
        first_record.roll,
        first_record.pitch,
        first_record.yaw,
    );
    let mut state = StrapdownState {
        latitude: first_record.latitude.to_radians(),
        longitude: first_record.longitude.to_radians(),
        altitude: first_record.altitude,
        velocity_north: first_record.speed * first_record.bearing.cos(),
        velocity_east: first_record.speed * first_record.bearing.sin(),
        velocity_vertical: 0.0, // initial velocities
        attitude,
        is_enu: true,
    };
    // Store the initial state and metadata
    results.push(NavigationResult::from((&first_record.time, &state)));
    let mut previous_time = records[0].time;
    // Process each subsequent record
    for record in records.iter().skip(1) {
        // Try to calculate time difference from timestamps, default to 1 second if parsing fails
        let current_time = record.time;
        let dt = (current_time - previous_time).as_seconds_f64();
        // Create IMU data from the record
        let imu_data = IMUData {
            accel: Vector3::new(record.acc_x, record.acc_y, record.acc_z),
            gyro: Vector3::new(record.gyro_x, record.gyro_y, record.gyro_z),
        };
        forward(&mut state, imu_data, dt);
        results.push(NavigationResult::from((&current_time, &state)));
        previous_time = record.time;
    }
    results
}
/// Generic closed-loop simulation runner for any NavigationFilter
///
/// This function implements the core simulation loop for navigation filter architectures.
/// It iterates through the event stream, performs prediction and update steps, checks health limits,
/// and records navigation results. While generic, this is really only intended for Kalman-filter
/// family navigation filters because particle filter style navigation filters have the additional
/// step of resampling. For particle filter type filters, use [run_closed_loop_pf] instead.
///
/// # Arguments
/// * `filter` - Mutable reference to a type implementing NavigationFilter
/// * `stream` - Event stream containing IMU and measurement events
/// * `health_limits` - Optional health limits for monitoring
///
/// # Returns
/// * `Vec<NavigationResult>` - A vector of navigation results
pub fn run_closed_loop<F: NavigationFilter>(
    filter: &mut F,
    stream: EventStream,
    health_limits: Option<HealthLimits>,
) -> anyhow::Result<Vec<NavigationResult>> {
    let start_time = stream.start_time;
    let mut results: Vec<NavigationResult> = Vec::with_capacity(stream.events.len());
    let total = stream.events.len();
    let mut last_ts: Option<DateTime<Utc>> = None;
    let mut monitor = HealthMonitor::new(health_limits.unwrap_or_default());

    info!(
        "Starting closed-loop navigation filter with {} events",
        total
    );

    for (i, event) in stream.events.into_iter().enumerate() {
        // Print detailed progress every 100 iterations or at key milestones
        if i % 10 == 0 || i == total {
            let mean = filter.get_estimate();
            let cov = filter.get_certainty();

            // Extract position and covariance diagonal
            let lat = mean[0].to_degrees();
            let lon = mean[1].to_degrees();
            let alt = mean[2];

            // Get position uncertainty (diagonal elements)
            let pos_std_lat = cov[(0, 0)].sqrt().to_degrees();
            let pos_std_lon = cov[(1, 1)].sqrt().to_degrees();
            let pos_std_alt = cov[(2, 2)].sqrt();

            // Compute RMS of position covariance
            let pos_rms = (pos_std_lat.powi(2) + pos_std_lon.powi(2) + pos_std_alt.powi(2)).sqrt();

            print!(
                "\r[{:.1}%] Event {}/{} | Pos: ({:.6}°, {:.6}°, {:.1}m) | σ: ({:.2e}°, {:.2e}°, {:.2}m) | RMS: {:.2e}",
                (i as f64 / total as f64) * 100.0,
                i,
                total,
                lat,
                lon,
                alt,
                pos_std_lat,
                pos_std_lon,
                pos_std_alt,
                pos_rms
            );
            use std::io::Write;
            std::io::stdout().flush().ok();
        }

        // Compute wall-clock time for this event
        let elapsed_s = match &event {
            Event::Imu { elapsed_s, .. } => *elapsed_s,
            Event::Measurement { elapsed_s, .. } => *elapsed_s,
        };
        let ts = start_time + Duration::milliseconds((elapsed_s * 1000.0).round() as i64);

        // Apply event
        match event {
            Event::Imu { dt_s, imu, .. } => {
                filter.predict(&imu, dt_s);
                let mean = filter.get_estimate();
                let cov = filter.get_certainty();
                if let Err(e) = monitor.check(mean.as_slice(), &cov, None) {
                    log::error!("Health fail after propagate at {} (#{i}): {e}", ts);
                    bail!(e);
                }
            }
            Event::Measurement { meas, .. } => {
                filter.update(meas.as_ref());
                let mean = filter.get_estimate();
                let cov = filter.get_certainty();
                if let Err(e) = monitor.check(mean.as_slice(), &cov, None) {
                    log::error!("Health fail after measurement update at {} (#{i}): {e}", ts);
                    bail!(e);
                }
            }
        }

        // If timestamp changed, or it's the last event, record the previous state
        if Some(ts) != last_ts {
            if let Some(prev_ts) = last_ts {
                let mean = filter.get_estimate();
                let cov = filter.get_certainty();
                results.push(NavigationResult::from((&prev_ts, &mean, &cov)));
                debug!("Filter state at {}: {:?}", ts, mean);
            }
            last_ts = Some(ts);
        }

        // If this is the last event, also push
        if i == total - 1 {
            let mean = filter.get_estimate();
            let cov = filter.get_certainty();
            debug!("Filter state at {}: {:?}", ts, mean);
            results.push(NavigationResult::from((&ts, &mean, &cov)));
        }
    }
    println!(); // Print newline after progress indicator
    debug!("Closed-loop simulation complete");
    Ok(results)
}
/// Print the Unscented Kalman Filter state and covariance for debugging purposes.
pub fn print_ukf(ukf: &UnscentedKalmanFilter, record: &TestDataRecord) {
    debug!(
        "UKF position: ({:.4}, {:.4}, {:.4})  |  Covariance: {:.4e}, {:.4e}, {:.4}  |  Error: {:.4e}, {:.4e}, {:.4}",
        ukf.get_estimate()[0].to_degrees(),
        ukf.get_estimate()[1].to_degrees(),
        ukf.get_estimate()[2],
        ukf.get_certainty()[(0, 0)],
        ukf.get_certainty()[(1, 1)],
        ukf.get_certainty()[(2, 2)],
        ukf.get_estimate()[0].to_degrees() - record.latitude,
        ukf.get_estimate()[1].to_degrees() - record.longitude,
        ukf.get_estimate()[2] - record.altitude
    );
    debug!(
        "UKF velocity: ({:.4}, {:.4}, {:.4})  | Covariance: {:.4}, {:.4}, {:.4}  | Error: {:.4}, {:.4}, {:.4}",
        ukf.get_estimate()[3],
        ukf.get_estimate()[4],
        ukf.get_estimate()[5],
        ukf.get_certainty()[(3, 3)],
        ukf.get_certainty()[(4, 4)],
        ukf.get_certainty()[(5, 5)],
        ukf.get_estimate()[3] - record.speed * record.bearing.cos(),
        ukf.get_estimate()[4] - record.speed * record.bearing.sin(),
        ukf.get_estimate()[5] - 0.0 // Assuming no vertical velocity
    );
    debug!(
        "UKF attitude: ({:.4}, {:.4}, {:.4})  | Covariance: {:.4}, {:.4}, {:.4}  | Error: {:.4}, {:.4}, {:.4}",
        ukf.get_estimate()[6],
        ukf.get_estimate()[7],
        ukf.get_estimate()[8],
        ukf.get_certainty()[(6, 6)],
        ukf.get_certainty()[(7, 7)],
        ukf.get_certainty()[(8, 8)],
        ukf.get_estimate()[6] - record.roll,
        ukf.get_estimate()[7] - record.pitch,
        ukf.get_estimate()[8] - record.yaw
    );
    debug!(
        "UKF accel biases: ({:.4}, {:.4}, {:.4})  | Covariance: {:.4e}, {:.4e}, {:.4e}",
        ukf.get_estimate()[9],
        ukf.get_estimate()[10],
        ukf.get_estimate()[11],
        ukf.get_certainty()[(9, 9)],
        ukf.get_certainty()[(10, 10)],
        ukf.get_certainty()[(11, 11)]
    );
    debug!(
        "UKF gyro biases: ({:.4}, {:.4}, {:.4})  | Covariance: {:.4e}, {:.4e}, {:.4e}",
        ukf.get_estimate()[12],
        ukf.get_estimate()[13],
        ukf.get_estimate()[14],
        ukf.get_certainty()[(12, 12)],
        ukf.get_certainty()[(13, 13)],
        ukf.get_certainty()[(14, 14)]
    );
}
/// Helper function to initialize a UKF for closed-loop mode.
///
/// This function sets up the Unscented Kalman Filter (UKF) with initial pose, attitude covariance, and IMU biases based on
/// the provided `TestDataRecord`. It initializes the UKF with position, velocity, attitude, and covariance matrices.
/// Optional parameters for attitude covariance and IMU biases can be provided to customize the filter's initial state.
///
/// # Arguments
///
/// * `initial_pose` - A `TestDataRecord` containing the initial pose information.
/// * `attitude_covariance` - Optional vector of f64 representing the initial attitude covariance (default is a small value).
/// * `imu_biases` - Optional vector of f64 representing the initial IMU biases (default is a small value).
/// * `other_states` - Optional vector of f64 for any additional states (not used in the canonical UKF, but can be useful for custom implementations).
///
/// # Returns
///
/// * `UKF` - An instance of the Unscented Kalman Filter initialized with the provided parameters.
pub fn initialize_ukf(
    initial_pose: TestDataRecord,
    attitude_covariance: Option<Vec<f64>>,
    imu_biases: Option<Vec<f64>>,
    imu_biases_covariance: Option<Vec<f64>>,
    other_states: Option<Vec<f64>>,
    other_states_covariance: Option<Vec<f64>>,
    process_noise_diagonal: Option<Vec<f64>>,
) -> UnscentedKalmanFilter {
    let initial_state = InitialState {
        latitude: initial_pose.latitude,
        longitude: initial_pose.longitude,
        altitude: initial_pose.altitude,
        northward_velocity: initial_pose.speed * initial_pose.bearing.cos(),
        eastward_velocity: initial_pose.speed * initial_pose.bearing.sin(),
        vertical_velocity: 0.0, // Assuming no initial vertical velocity for simplicity
        roll: if initial_pose.roll.is_nan() {
            0.0
        } else {
            initial_pose.roll
        },
        pitch: if initial_pose.pitch.is_nan() {
            0.0
        } else {
            initial_pose.pitch
        },
        yaw: if initial_pose.yaw.is_nan() {
            0.0
        } else {
            initial_pose.yaw
        },
        in_degrees: true,
        is_enu: true,
    };
    let process_noise_diagonal = match process_noise_diagonal {
        Some(pn) => pn,
        None => DEFAULT_PROCESS_NOISE.to_vec(),
    };
    // Covariance parameters
    let position_accuracy = initial_pose.horizontal_accuracy; //.sqrt();
    let mut covariance_diagonal = vec![
        (position_accuracy * METERS_TO_DEGREES).powf(2.0),
        (position_accuracy * METERS_TO_DEGREES).powf(2.0),
        initial_pose.vertical_accuracy.powf(2.0),
        initial_pose.speed_accuracy.powf(2.0),
        initial_pose.speed_accuracy.powf(2.0),
        initial_pose.speed_accuracy.powf(2.0),
    ];
    // extend the covariance diagonal if attitude covariance is provided
    match attitude_covariance {
        Some(att_cov) => covariance_diagonal.extend(att_cov),
        None => covariance_diagonal.extend(vec![1e-9; 3]), // Default values if not provided
    }
    // extend the covariance diagonal if imu biases are provided
    let imu_biases = match imu_biases {
        Some(imu_biases) => {
            covariance_diagonal.extend(match imu_biases_covariance {
                Some(imu_cov) => imu_cov,
                None => vec![1e-3; 6], // Default covariance if not provided
            });
            imu_biases
        }
        None => {
            covariance_diagonal.extend(vec![1e-3; 6]);
            vec![1e-3; 6] // Default values if not provided
        }
    };
    // extend the covariance diagonal if other states are provided
    let other_states = match other_states {
        Some(other_states) => {
            covariance_diagonal.extend(match other_states_covariance {
                Some(other_cov) => other_cov,
                None => vec![1e-3; other_states.len()], // Default covariance if not provided
            });
            Some(other_states)
        }
        None => None,
    };
    assert!(
        covariance_diagonal.len() == 15 + other_states.as_ref().map_or(0, |v| v.len()),
        "Covariance diagonal length mismatch: expected {}, got {}",
        15 + other_states.as_ref().map_or(0, |v| v.len()),
        covariance_diagonal.len()
    );
    assert!(
        process_noise_diagonal.len() == 15 + other_states.as_ref().map_or(0, |v| v.len()),
        "Process noise diagonal length mismatch: expected {}, got {}",
        15 + other_states.as_ref().map_or(0, |v| v.len()),
        process_noise_diagonal.len()
    );
    assert!(
        process_noise_diagonal.len() == covariance_diagonal.len(),
        "Process noise and covariance diagonal length mismatch: {} vs {}",
        process_noise_diagonal.len(),
        covariance_diagonal.len()
    );
    let process_noise = DMatrix::from_diagonal(&DVector::from_vec(process_noise_diagonal));
    //DVector::from_vec(vec![0.0; 15]);
    UnscentedKalmanFilter::new(
        initial_state,
        imu_biases,
        other_states,
        covariance_diagonal,
        process_noise,
        1e-3, // Use a scalar for measurement noise as expected by UKF::new
        2.0,
        0.0,
    )
}
<<<<<<< HEAD

/// Initialize an Extended Kalman Filter for simulation.
///
/// This function creates and initializes an `ExtendedKalmanFilter` with the given parameters,
/// providing a linearized Gaussian approximation for navigation state estimation. The EKF
/// uses analytic Jacobians for efficient uncertainty propagation.
///
/// # Arguments
///
/// * `initial_pose` - A `TestDataRecord` containing the initial pose information.
/// * `attitude_covariance` - Optional vector of f64 representing the initial attitude covariance.
/// * `imu_biases` - Optional vector of f64 representing the initial IMU biases.
/// * `imu_biases_covariance` - Optional vector of f64 for IMU bias covariance.
/// * `process_noise_diagonal` - Optional vector for the diagonal of the process noise matrix.
/// * `use_biases` - If true, uses 15-state (with IMU biases), otherwise 9-state configuration.
///
/// # Returns
///
/// * `ExtendedKalmanFilter` - An instance of the Extended Kalman Filter initialized with the provided parameters.
///
/// # Example
///
/// ```no_run
/// use strapdown::sim::{TestDataRecord, initialize_ekf};
///
/// // Assuming you have a TestDataRecord from sensor data
/// let initial_pose = TestDataRecord::default();
/// let ekf = initialize_ekf(
///     initial_pose,
///     None,  // Use default attitude covariance
///     None,  // Use default IMU biases
///     None,  // Use default IMU bias covariance
///     None,  // Use default process noise
///     true,  // Use 15-state configuration with biases
/// );
/// ```
#[allow(clippy::too_many_arguments)]
pub fn initialize_ekf(
    initial_pose: TestDataRecord,
    attitude_covariance: Option<Vec<f64>>,
    imu_biases: Option<Vec<f64>>,
    imu_biases_covariance: Option<Vec<f64>>,
    process_noise_diagonal: Option<Vec<f64>>,
    use_biases: bool,
) -> crate::kalman::ExtendedKalmanFilter {
    use crate::kalman::ExtendedKalmanFilter;

    // Build initial state from sensor data
    let initial_state = InitialState {
        latitude: initial_pose.latitude,
        longitude: initial_pose.longitude,
        altitude: initial_pose.altitude,
        northward_velocity: initial_pose.speed * initial_pose.bearing.to_radians().cos(),
        eastward_velocity: initial_pose.speed * initial_pose.bearing.to_radians().sin(),
        vertical_velocity: 0.0,
        roll: if initial_pose.roll.is_nan() {
            0.0
        } else {
            initial_pose.roll
        },
        pitch: if initial_pose.pitch.is_nan() {
            0.0
        } else {
            initial_pose.pitch
        },
        yaw: if initial_pose.yaw.is_nan() {
            0.0
        } else {
            initial_pose.yaw
        },
        in_degrees: true,
        is_enu: true,
    };

    // Determine state size based on use_biases flag
    let state_size = if use_biases { 15 } else { 9 };

    // Build process noise diagonal
    let process_noise_diagonal = match process_noise_diagonal {
        Some(pn) => {
            assert!(
                pn.len() == state_size,
                "Process noise diagonal length mismatch: expected {}, got {}",
                state_size,
                pn.len()
            );
            pn
        }
        None => {
            if use_biases {
                DEFAULT_PROCESS_NOISE.to_vec()
            } else {
                DEFAULT_PROCESS_NOISE[0..9].to_vec()
            }
        }
    };

    // Build covariance diagonal
    let position_accuracy = initial_pose.horizontal_accuracy;
    let mut covariance_diagonal = vec![
        (position_accuracy * METERS_TO_DEGREES).powf(2.0),
        (position_accuracy * METERS_TO_DEGREES).powf(2.0),
        initial_pose.vertical_accuracy.powf(2.0),
        initial_pose.speed_accuracy.powf(2.0),
        initial_pose.speed_accuracy.powf(2.0),
        initial_pose.speed_accuracy.powf(2.0),
    ];

    // Add attitude covariance
    match attitude_covariance {
        Some(att_cov) => {
            assert!(
                att_cov.len() == 3,
                "Attitude covariance must have 3 elements"
            );
            covariance_diagonal.extend(att_cov);
        }
        None => covariance_diagonal.extend(vec![1e-9; 3]),
    }

    // Add IMU bias covariance if using biases
    let imu_biases_vec = if use_biases {
        match imu_biases {
            Some(biases) => {
                assert!(biases.len() == 6, "IMU biases must have 6 elements");
                covariance_diagonal.extend(match imu_biases_covariance {
                    Some(imu_cov) => {
                        assert!(
                            imu_cov.len() == 6,
                            "IMU bias covariance must have 6 elements"
                        );
                        imu_cov
                    }
                    None => vec![1e-3; 6],
                });
                biases
            }
            None => {
                covariance_diagonal.extend(vec![1e-3; 6]);
                vec![0.0; 6]
            }
        }
    } else {
        vec![0.0; 6] // Not used in 9-state, but required by constructor
    };

    assert!(
        covariance_diagonal.len() == state_size,
        "Covariance diagonal length mismatch: expected {}, got {}",
        state_size,
        covariance_diagonal.len()
    );

    let process_noise = DMatrix::from_diagonal(&DVector::from_vec(process_noise_diagonal));

    ExtendedKalmanFilter::new(
        initial_state,
        imu_biases_vec,
        covariance_diagonal,
        process_noise,
        use_biases,
    )
}

/* TODO: Uncomment when particle filter implementation is complete
/// Initialize a particle filter for simulation.
///
/// This function creates and initializes a `ParticleFilter` with the given parameters,
/// matching the structure of `initialize_ukf` but configured for particle filter estimation.
///
/// # Arguments
///
/// * `initial_pose` - A `TestDataRecord` containing the initial pose information.
/// * `num_particles` - Number of particles in the ensemble (recommend 500-1000).
/// * `vertical_mode` - Vertical channel mode (Simplified for 2.5D, or ThirdOrderDamping).
/// * `attitude_covariance` - Optional vector of f64 representing the initial attitude covariance.
/// * `imu_biases` - Optional vector of f64 representing the initial IMU biases.
/// * `imu_biases_covariance` - Optional vector of f64 for IMU bias covariance.
/// * `other_states` - Optional vector of f64 for any additional states (e.g., damping states).
/// * `other_states_covariance` - Optional covariance for additional states.
/// * `process_noise` - Optional `ProcessNoise` struct (defaults to 2.5D optimized values).
/// * `resampling_strategy` - Resampling algorithm (default: Systematic).
/// * `averaging_strategy` - State estimation strategy (default: WeightedMean).
/// * `seed` - Optional random seed for reproducibility.
///
/// # Returns
///
/// * `ParticleFilter` - An instance of the Particle Filter initialized with the provided parameters.
#[allow(clippy::too_many_arguments)]
pub fn initialize_particle_filter(
    initial_pose: TestDataRecord,
    num_particles: usize,
    vertical_mode: VerticalChannelMode,
    attitude_covariance: Option<Vec<f64>>,
    imu_biases: Option<Vec<f64>>,
    imu_biases_covariance: Option<Vec<f64>>,
    other_states: Option<Vec<f64>>,
    other_states_covariance: Option<Vec<f64>>,
    process_noise: Option<ProcessNoise>,
    resampling_strategy: Option<ResamplingStrategy>,
    averaging_strategy: Option<AveragingStrategy>,
    seed: Option<u64>,
) -> ParticleFilter {
    let initial_state = InitialState {
        latitude: initial_pose.latitude,
        longitude: initial_pose.longitude,
        altitude: initial_pose.altitude,
        northward_velocity: initial_pose.speed * initial_pose.bearing.cos(),
        eastward_velocity: initial_pose.speed * initial_pose.bearing.sin(),
        vertical_velocity: 0.0, // Assuming no initial vertical velocity for simplicity
        roll: if initial_pose.roll.is_nan() {
            0.0
        } else {
            initial_pose.roll
        },
        pitch: if initial_pose.pitch.is_nan() {
            0.0
        } else {
            initial_pose.pitch
        },
        yaw: if initial_pose.yaw.is_nan() {
            0.0
        } else {
            initial_pose.yaw
        },
        in_degrees: true,
        is_enu: true,
    };

    // Process noise (default to 2.5D optimized values)
    let process_noise = process_noise.unwrap_or_else(ProcessNoise::default);

    // Covariance parameters for particle initialization
    let position_accuracy = initial_pose.horizontal_accuracy;
    let mut covariance_diagonal = vec![
        (position_accuracy * METERS_TO_DEGREES).powf(2.0),
        (position_accuracy * METERS_TO_DEGREES).powf(2.0),
        initial_pose.vertical_accuracy.powf(2.0),
        initial_pose.speed_accuracy.powf(2.0),
        initial_pose.speed_accuracy.powf(2.0),
        initial_pose.speed_accuracy.powf(2.0),
    ];

    // Extend covariance diagonal with attitude covariance
    match attitude_covariance {
        Some(att_cov) => covariance_diagonal.extend(att_cov),
        None => covariance_diagonal.extend(vec![1e-9; 3]), // Default values
    }

    // Extend with IMU biases
    let imu_biases = match imu_biases {
        Some(biases) => {
            covariance_diagonal.extend(match imu_biases_covariance {
                Some(imu_cov) => imu_cov,
                None => vec![1e-3; 6], // Default covariance
            });
            biases
        }
        None => {
            covariance_diagonal.extend(vec![1e-3; 6]);
            vec![0.0; 6] // Default zero biases
        }
    };

    // Extend with other states if provided
    let other_states = match other_states {
        Some(states) => {
            covariance_diagonal.extend(match other_states_covariance {
                Some(other_cov) => other_cov,
                None => vec![1e-3; states.len()],
            });
            Some(states)
        }
        None => None,
    };

    assert!(
        covariance_diagonal.len() == 15 + other_states.as_ref().map_or(0, |v| v.len()),
        "Covariance diagonal length mismatch: expected {}, got {}",
        15 + other_states.as_ref().map_or(0, |v| v.len()),
        covariance_diagonal.len()
    );

    ParticleFilter::new(
        initial_state,
        imu_biases,
        other_states,
        covariance_diagonal,
        process_noise,
        num_particles,
        vertical_mode,
        resampling_strategy.unwrap_or(ResamplingStrategy::Systematic),
        averaging_strategy.unwrap_or(AveragingStrategy::WeightedMean),
        seed,
    )
}

/// Initialize a Rao-Blackwellized particle filter for simulation.
///
/// This function creates and initializes a `RaoBlackwellizedParticleFilter` with the
/// given parameters, using UKF for per-particle linear state estimation.
///
/// # Arguments
///
/// * `initial_pose` - A `TestDataRecord` containing the initial pose information.
/// * `num_particles` - Number of particles in the ensemble (recommend 50-200 for RBPF).
/// * `vertical_mode` - Vertical channel mode (Simplified for 2.5D).
/// * `attitude_covariance` - Optional initial attitude covariance.
/// * `imu_biases` - Optional initial IMU biases.
/// * `imu_biases_covariance` - Optional IMU bias covariance.
/// * `process_noise` - Optional `RBProcessNoise` struct.
/// * `resampling_strategy` - Resampling algorithm (default: Systematic).
/// * `ukf_alpha` - UKF spread parameter (default: 1e-3).
/// * `ukf_beta` - UKF distribution parameter (default: 2.0).
/// * `ukf_kappa` - UKF secondary scaling (default: 0.0).
/// * `seed` - Optional random seed for reproducibility.
///
/// # Returns
///
/// * `RaoBlackwellizedParticleFilter` - Initialized RBPF instance.
#[allow(clippy::too_many_arguments)]
pub fn initialize_rbpf(
    initial_pose: TestDataRecord,
    num_particles: usize,
    vertical_mode: VerticalChannelMode,
    attitude_covariance: Option<Vec<f64>>,
    imu_biases: Option<Vec<f64>>,
    imu_biases_covariance: Option<Vec<f64>>,
    process_noise: Option<RBProcessNoise>,
    resampling_strategy: Option<ResamplingStrategy>,
    seed: Option<u64>,
) -> RaoBlackwellizedParticleFilter {
    let initial_state = InitialState {
        latitude: initial_pose.latitude,
        longitude: initial_pose.longitude,
        altitude: initial_pose.altitude,
        northward_velocity: initial_pose.speed * initial_pose.bearing.cos(),
        eastward_velocity: initial_pose.speed * initial_pose.bearing.sin(),
        vertical_velocity: 0.0,
        roll: if initial_pose.roll.is_nan() {
            0.0
        } else {
            initial_pose.roll
        },
        pitch: if initial_pose.pitch.is_nan() {
            0.0
        } else {
            initial_pose.pitch
        },
        yaw: if initial_pose.yaw.is_nan() {
            0.0
        } else {
            initial_pose.yaw
        },
        in_degrees: true,
        is_enu: true,
    };

    // Process noise (default to RBPF-optimized values)
    let process_noise = process_noise.unwrap_or_else(RBProcessNoise::default);

    // Covariance parameters for initialization (15-element: 3 position + 12 linear)
    let position_accuracy = initial_pose.horizontal_accuracy;
    let mut covariance_diagonal = vec![
        (position_accuracy * METERS_TO_DEGREES).powf(2.0), // lat
        (position_accuracy * METERS_TO_DEGREES).powf(2.0), // lon
        initial_pose.vertical_accuracy.powf(2.0),           // alt
        initial_pose.speed_accuracy.powf(2.0),              // v_n
        initial_pose.speed_accuracy.powf(2.0),              // v_e
        initial_pose.speed_accuracy.powf(2.0),              // v_v
    ];

    // Extend covariance diagonal with attitude covariance
    match attitude_covariance {
        Some(att_cov) => covariance_diagonal.extend(att_cov),
        None => covariance_diagonal.extend(vec![1e-9; 3]), // Default values
    }

    // Extend with IMU biases
    let imu_biases = match imu_biases {
        Some(biases) => {
            covariance_diagonal.extend(match imu_biases_covariance {
                Some(imu_cov) => imu_cov,
                None => vec![1e-3; 6], // Default covariance
            });
            biases
        }
        None => {
            covariance_diagonal.extend(vec![1e-3; 6]);
            vec![0.0; 6] // Default zero biases
        }
    };

    assert_eq!(
        covariance_diagonal.len(),
        15,
        "RBPF covariance diagonal must have exactly 15 elements"
    );

    RaoBlackwellizedParticleFilter::new(
        initial_state,
        imu_biases,
        covariance_diagonal,
        process_noise,
        num_particles,
        vertical_mode,
        resampling_strategy.unwrap_or(ResamplingStrategy::Systematic),
        seed,
    )
}
*/

=======
>>>>>>> d53e1958
// ==== Simulation Helper functions ====

pub fn print_sim_status<F: NavigationFilter>(filter: &F) {
    let mean = filter.get_estimate();
    let cov = filter.get_certainty();

    // Extract position and covariance diagonal
    let lat = mean[0].to_degrees();
    let lon = mean[1].to_degrees();
    let alt = mean[2];

    // Get position uncertainty (diagonal elements)
    let pos_std_lat = cov[(0, 0)].sqrt().to_degrees();
    let pos_std_lon = cov[(1, 1)].sqrt().to_degrees();
    let pos_std_alt = cov[(2, 2)].sqrt();

    // Compute RMS of position covariance
    let pos_rms = (pos_std_lat.powi(2) + pos_std_lon.powi(2) + pos_std_alt.powi(2)).sqrt();

    print!(
        "\rPos: ({:.6}°, {:.6}°, {:.1}m) | σ: ({:.2e}°, {:.2e}°, {:.2}m) | RMS: {:.2e}",
        lat, lon, alt, pos_std_lat, pos_std_lon, pos_std_alt, pos_rms
    );
    use std::io::Write;
    std::io::stdout().flush().ok();
}

pub mod health {
    use super::*;

    #[derive(Clone, Debug)]
    pub struct HealthLimits {
        pub lat_rad: (f64, f64),        // [-90°, +90°]
        pub lon_rad: (f64, f64),        // [-180°, +180°]
        pub alt_m: (f64, f64),          // e.g., [-500, 15000]
        pub speed_mps_max: f64,         // e.g., 500 m/s (road/low-altitude aircraft)
        pub cov_diag_max: f64,          // e.g., 1e15
        pub cond_max: f64,              // e.g., 1e12 (optional)
        pub nis_pos_max: f64,           // e.g., 100 (huge outlier)
        pub nis_pos_consec_fail: usize, // e.g., 20
    }

    impl Default for HealthLimits {
        fn default() -> Self {
            Self {
                lat_rad: (-std::f64::consts::FRAC_PI_2, std::f64::consts::FRAC_PI_2),
                lon_rad: (-std::f64::consts::PI, std::f64::consts::PI),
                alt_m: (-100000000.0, 100000000.0), // Very tolerant for vertical channel instability
                speed_mps_max: 500.0,
                cov_diag_max: 1e15,
                cond_max: 1e12,
                nis_pos_max: 100.0,
                nis_pos_consec_fail: 20,
            }
        }
    }

    #[derive(Default, Clone, Debug)]
    pub struct HealthMonitor {
        limits: HealthLimits,
        consec_nis_pos_fail: usize,
    }

    impl HealthMonitor {
        pub fn new(limits: HealthLimits) -> Self {
            Self {
                limits,
                consec_nis_pos_fail: 0,
            }
        }

        /// Call after **every event** (predict or update). Provide optional NIS when you have a GNSS update.
        pub fn check(
            &mut self,
            x: &[f64], // your mean_state slice
            p: &nalgebra::DMatrix<f64>,
            maybe_nis_pos: Option<f64>,
        ) -> Result<()> {
            // 1) Finite checks
            if !x.iter().all(|v| v.is_finite()) {
                bail!("Non-finite state detected");
            }
            if !p.iter().all(|v| v.is_finite()) {
                bail!("Non-finite covariance detected");
            }

            // 2) Basic bounds (lat, lon, alt)
            let lat = x[0];
            let lon = x[1];
            let alt = x[2];
            if lat < self.limits.lat_rad.0 || lat > self.limits.lat_rad.1 {
                bail!("Latitude out of range: {lat}");
            }
            if lon < self.limits.lon_rad.0 || lon > self.limits.lon_rad.1 {
                bail!("Longitude out of range: {lon}");
            }
            if alt < self.limits.alt_m.0 || alt > self.limits.alt_m.1 {
                bail!("Altitude out of range: {alt} m");
            }

            // 3) Speed sanity (assumes NED velocities at indices 3..=5)
            // let v2 = x[3] * x[3] + x[4] * x[4] + x[5] * x[5];
            // if v2.is_finite() && v2.sqrt() > self.limits.speed_mps_max {
            //     bail!("Speed exceeded: {:.2} m/s", v2.sqrt());
            // }

            // 4) Covariance sanity: diagonals and simple SPD probe
            for i in 0..p.nrows().min(p.ncols()) {
                if p[(i, i)].is_sign_negative() {
                    bail!("Negative variance on diagonal: idx={i}, val={}", p[(i, i)]);
                }
                if p[(i, i)] > self.limits.cov_diag_max {
                    bail!("Variance too large on diagonal idx={i}: {}", p[(i, i)]);
                }
            }
            // (Optional) rough condition estimate via Frobenius norm and inverse
            // Skip if too expensive; enable only for debugging.
            // if let Some(inv) = p.clone().try_inverse() {
            //     let cond = p.norm_fro() * inv.norm_fro();
            //     if !cond.is_finite() || cond > self.limits.cond_max { bail!("Covariance condition number too large: {cond:e}"); }
            // }

            // 5) GNSS gating streak (if a NIS was computed at update time)
            if let Some(nis_pos) = maybe_nis_pos {
                if !nis_pos.is_finite() || nis_pos.is_sign_negative() {
                    bail!("Invalid NIS value: {nis_pos}");
                }
                if nis_pos > self.limits.nis_pos_max {
                    self.consec_nis_pos_fail += 1;
                    if self.consec_nis_pos_fail >= self.limits.nis_pos_consec_fail {
                        bail!(
                            "Consecutive NIS exceedances: {} (> {}), last NIS={}",
                            self.consec_nis_pos_fail,
                            self.limits.nis_pos_consec_fail,
                            nis_pos
                        );
                    }
                } else {
                    self.consec_nis_pos_fail = 0;
                }
            }

            Ok(())
        }
    }
}

//================= CLI Argument Structures for Simulation Programs =====================================

/// Scheduler configuration kind
#[derive(Copy, Clone, Debug)]
#[cfg_attr(feature = "clap", derive(ValueEnum))]
pub enum SchedKind {
    Passthrough,
    Fixed,
    Duty,
}

/// GNSS scheduler arguments for CLI
#[derive(Clone, Debug)]
#[cfg_attr(feature = "clap", derive(Args))]
pub struct SchedulerArgs {
    /// Scheduler kind: passthrough | fixed | duty
    #[cfg_attr(feature = "clap", arg(long, value_enum, default_value_t = SchedKind::Passthrough))]
    pub sched: SchedKind,
    /// Fixed-interval seconds (sched=fixed)
    #[cfg_attr(feature = "clap", arg(long, default_value_t = 1.0))]
    pub interval_s: f64,
    /// Initial phase seconds (sched=fixed)
    #[cfg_attr(feature = "clap", arg(long, default_value_t = 0.0))]
    pub phase_s: f64,
    /// Duty-cycle ON seconds (sched=duty)
    #[cfg_attr(feature = "clap", arg(long, default_value_t = 10.0))]
    pub on_s: f64,
    /// Duty-cycle OFF seconds (sched=duty)
    #[cfg_attr(feature = "clap", arg(long, default_value_t = 10.0))]
    pub off_s: f64,
    /// Duty-cycle start phase seconds (sched=duty)
    #[cfg_attr(feature = "clap", arg(long, default_value_t = 0.0))]
    pub duty_phase_s: f64,
}

/// Fault configuration kind
#[derive(Copy, Clone, Debug)]
#[cfg_attr(feature = "clap", derive(ValueEnum))]
pub enum FaultKind {
    None,
    Degraded,
    Slowbias,
    Hijack,
}

/// GNSS fault model arguments for CLI
#[derive(Clone, Debug)]
#[cfg_attr(feature = "clap", derive(Args))]
pub struct FaultArgs {
    /// Fault kind: none | degraded | slowbias | hijack
    #[cfg_attr(feature = "clap", arg(long, value_enum, default_value_t = FaultKind::None))]
    pub fault: FaultKind,
    /// Degraded (AR(1))
    #[cfg_attr(feature = "clap", arg(long, default_value_t = 0.99))]
    pub rho_pos: f64,
    #[cfg_attr(feature = "clap", arg(long, default_value_t = 3.0))]
    pub sigma_pos_m: f64,
    #[cfg_attr(feature = "clap", arg(long, default_value_t = 0.95))]
    pub rho_vel: f64,
    #[cfg_attr(feature = "clap", arg(long, default_value_t = 0.3))]
    pub sigma_vel_mps: f64,
    #[cfg_attr(feature = "clap", arg(long, default_value_t = 5.0))]
    pub r_scale: f64,
    /// Slow bias
    #[cfg_attr(feature = "clap", arg(long, default_value_t = 0.02))]
    pub drift_n_mps: f64,
    #[cfg_attr(feature = "clap", arg(long, default_value_t = 0.0))]
    pub drift_e_mps: f64,
    #[cfg_attr(feature = "clap", arg(long, default_value_t = 1e-6))]
    pub q_bias: f64,
    #[cfg_attr(feature = "clap", arg(long, default_value_t = 0.0))]
    pub rotate_omega_rps: f64,
    /// Hijack
    #[cfg_attr(feature = "clap", arg(long, default_value_t = 50.0))]
    pub hijack_offset_n_m: f64,
    #[cfg_attr(feature = "clap", arg(long, default_value_t = 0.0))]
    pub hijack_offset_e_m: f64,
    #[cfg_attr(feature = "clap", arg(long, default_value_t = 120.0))]
    pub hijack_start_s: f64,
    #[cfg_attr(feature = "clap", arg(long, default_value_t = 60.0))]
    pub hijack_duration_s: f64,
}

/// Build GNSS scheduler from CLI arguments
pub fn build_scheduler(a: &SchedulerArgs) -> GnssScheduler {
    match a.sched {
        SchedKind::Passthrough => GnssScheduler::PassThrough,
        SchedKind::Fixed => GnssScheduler::FixedInterval {
            interval_s: a.interval_s,
            phase_s: a.phase_s,
        },
        SchedKind::Duty => GnssScheduler::DutyCycle {
            on_s: a.on_s,
            off_s: a.off_s,
            start_phase_s: a.duty_phase_s,
        },
    }
}

/// Build GNSS fault model from CLI arguments
pub fn build_fault(a: &FaultArgs) -> GnssFaultModel {
    match a.fault {
        FaultKind::None => GnssFaultModel::None,
        FaultKind::Degraded => GnssFaultModel::Degraded {
            rho_pos: a.rho_pos,
            sigma_pos_m: a.sigma_pos_m,
            rho_vel: a.rho_vel,
            sigma_vel_mps: a.sigma_vel_mps,
            r_scale: a.r_scale,
        },
        FaultKind::Slowbias => GnssFaultModel::SlowBias {
            drift_n_mps: a.drift_n_mps,
            drift_e_mps: a.drift_e_mps,
            q_bias: a.q_bias,
            rotate_omega_rps: a.rotate_omega_rps,
        },
        FaultKind::Hijack => GnssFaultModel::Hijack {
            offset_n_m: a.hijack_offset_n_m,
            offset_e_m: a.hijack_offset_e_m,
            start_s: a.hijack_start_s,
            duration_s: a.hijack_duration_s,
        },
    }
}

#[cfg(test)]
mod tests {
    use super::*;
    use chrono::Utc;
    use std::fs::File;
    use std::path::Path;
    use std::vec;
    /// Generate a test record for northward motion at constant velocity (1 knot = 1852 m/h).
    /// This helper returns a Vec<TestDataRecord> for 1 hour, sampled once per second.
    fn generate_northward_motion_records() -> Vec<TestDataRecord> {
        let mut records: Vec<TestDataRecord> = Vec::with_capacity(3601);
        let start_lat: f64 = 0.0;
        let start_lon: f64 = 0.0;
        let start_alt: f64 = 0.0;
        let velocity_mps: f64 = 1852.0 / 3600.0; // 1 knot in m/s
        let earth_radius: f64 = 6371000.0_f64; // meters

        for t in 0..3600 {
            // Each second, latitude increases by dlat = (v / R) * (180/pi)
            let dlat: f64 =
                (velocity_mps * t as f64) / earth_radius * (180.0 / std::f64::consts::PI);
            let time_str: String = format!("2023-01-01 00:{:02}:{:02}+00:00", t / 60, t % 60);

            records.push(TestDataRecord {
                time: DateTime::parse_from_str(&time_str, "%Y-%m-%d %H:%M:%S%z")
                    .map(|dt| dt.with_timezone(&Utc))
                    .unwrap(),
                bearing_accuracy: 0.0,
                speed_accuracy: 0.0,
                vertical_accuracy: 0.0,
                horizontal_accuracy: 0.0,
                speed: velocity_mps,
                bearing: 0.0,
                altitude: start_alt,
                longitude: start_lon,
                latitude: start_lat + dlat,
                qz: 0.0,
                qy: 0.0,
                qx: 0.0,
                qw: 1.0,
                roll: 0.0,
                pitch: 0.0,
                yaw: 0.0,
                acc_z: 0.0,
                acc_y: 0.0,
                acc_x: 0.0,
                gyro_z: 0.0,
                gyro_y: 0.0,
                gyro_x: 0.0,
                mag_z: 0.0,
                mag_y: 0.0,
                mag_x: 0.0,
                relative_altitude: 0.0,
                pressure: 1000.0,
                grav_z: 9.81,
                grav_y: 0.0,
                grav_x: 0.0,
            });
        }
        records
    }
    #[test]
    fn test_generate_northward_motion_records_end_latitude() {
        let records = generate_northward_motion_records();
        // The last record should have latitude close to 0.016667 (1 knot north in 1 hour)
        let last = records.last().unwrap();
        let expected_lat = 0.016667;
        let tolerance = 1e-3;
        assert!(
            (last.latitude - expected_lat).abs() < tolerance,
            "Ending latitude {} not within {} of expected {}",
            last.latitude,
            tolerance,
            expected_lat
        );
        // write to CSV
        let northward = File::create("northward_motion.csv").unwrap();
        let mut writer = csv::Writer::from_writer(northward);
        for record in &records {
            writer.serialize(record).unwrap();
        }
        writer.flush().unwrap();
        // Clean up the test file
        let _ = std::fs::remove_file("northward_motion.csv");
    }
    /// Test that reading a missing file returns an error.
    #[test]
    fn test_test_data_record_from_csv_invalid_path() {
        let path = Path::new("nonexistent.csv");
        let result = TestDataRecord::from_csv(path);
        assert!(result.is_err(), "Should error on missing file");
    }
    /// Test writing TestDataRecord to CSV and reading it back
    #[test]
    fn test_data_record_to_and_from_csv() {
        // Read original records
        let path = Path::new("test_file.csv");
        let mut records: Vec<TestDataRecord> = vec![];
        // Create some test data records
        records.push(TestDataRecord {
            time: DateTime::parse_from_str("2023-01-01 00:00:00+00:00", "%Y-%m-%d %H:%M:%S%z")
                .unwrap()
                .with_timezone(&Utc),
            bearing_accuracy: 0.1,
            speed_accuracy: 0.1,
            vertical_accuracy: 0.1,
            horizontal_accuracy: 0.1,
            speed: 1.0,
            bearing: 90.0,
            altitude: 100.0,
            longitude: -122.0,
            latitude: 37.0,
            qz: 0.0,
            qy: 0.0,
            qx: 0.0,
            qw: 1.0,
            roll: 0.0,
            pitch: 0.0,
            yaw: 0.0,
            acc_z: 9.81,
            acc_y: 0.0,
            acc_x: 0.0,
            gyro_z: 0.01,
            gyro_y: 0.01,
            gyro_x: 0.01,
            mag_z: 50.0,
            mag_y: -30.0,
            mag_x: -20.0,
            relative_altitude: 5.0,
            pressure: 1013.25,
            grav_z: 9.81,
            grav_y: 0.0,
            grav_x: 0.0,
        });
        records.push(TestDataRecord {
            time: DateTime::parse_from_str("2023-01-01 00:01:00+00:00", "%Y-%m-%d %H:%M:%S%z")
                .unwrap()
                .with_timezone(&Utc),
            bearing_accuracy: 0.1,
            speed_accuracy: 0.1,
            vertical_accuracy: 0.1,
            horizontal_accuracy: 0.1,
            speed: 2.0,
            bearing: 180.0,
            altitude: 200.0,
            longitude: -121.0,
            latitude: 38.0,
            qz: 0.0,
            qy: 0.0,
            qx: 0.0,
            qw: 1.0,
            roll: 0.1,
            pitch: 0.1,
            yaw: 0.1,
            acc_z: 9.81,
            acc_y: 0.01,
            acc_x: -0.01,
            gyro_z: 0.02,
            gyro_y: -0.02,
            gyro_x: 0.02,
            mag_z: 55.0,
            mag_y: -25.0,
            mag_x: -15.0,
            relative_altitude: 10.0,
            pressure: 1012.25,
            grav_z: 9.81,
            grav_y: 0.01,
            grav_x: -0.01,
        });
        // Write to CSV
        TestDataRecord::to_csv(&records, path).expect("Failed to write test data to CSV");
        // Check to make sure the file exists
        assert!(path.exists(), "Test data CSV file should exist");
        // Read back from CSV
        let read_records =
            TestDataRecord::from_csv(path).expect("Failed to read test data from CSV");
        // Check that the read records match the original
        assert_eq!(
            read_records.len(),
            records.len(),
            "Record count should match"
        );
        for (i, record) in read_records.iter().enumerate() {
            assert_eq!(record.time, records[i].time, "Timestamps should match");
            assert!(
                (record.latitude - records[i].latitude).abs() < 1e-6,
                "Latitudes should match"
            );
            assert!(
                (record.longitude - records[i].longitude).abs() < 1e-6,
                "Longitudes should match"
            );
            assert!(
                (record.altitude - records[i].altitude).abs() < 1e-6,
                "Altitudes should match"
            );
            // Add more assertions as needed for other fields
        }
        // Clean up
        let _ = std::fs::remove_file(path);
    }
    #[test]
    fn test_navigation_result_new() {
        let nav = NavigationResult::default();
        //let expected_timestamp = chrono::Utc::now();
        //assert_eq!(nav.timestamp, expected_timestamp);
        assert_eq!(nav.latitude, 0.0);
        assert_eq!(nav.longitude, 0.0);
        assert_eq!(nav.altitude, 0.0);
        assert_eq!(nav.velocity_north, 0.0);
        assert_eq!(nav.velocity_east, 0.0);
        assert_eq!(nav.velocity_vertical, 0.0);
    }
    #[test]
    fn test_navigation_result_from_strapdown_state() {
        let mut state = StrapdownState::default();
        state.latitude = 1.0;
        state.longitude = 2.0;
        state.altitude = 3.0;
        state.velocity_north = 4.0;
        state.velocity_east = 5.0;
        state.velocity_vertical = 6.0;
        state.attitude = nalgebra::Rotation3::from_euler_angles(7.0, 8.0, 9.0);

        let state_vector: DVector<f64> = DVector::from_vec(vec![
            state.latitude,
            state.longitude,
            state.altitude,
            state.velocity_north,
            state.velocity_east,
            state.velocity_vertical,
            state.attitude.euler_angles().0, // roll
            state.attitude.euler_angles().1, // pitch
            state.attitude.euler_angles().2, // yaw
            0.0,                             // acc_bias_x
            0.0,                             // acc_bias_y
            0.0,                             // acc_bias_z
            0.0,                             // gyro_bias_x
            0.0,                             // gyro_bias_y
            0.0,                             // gyro_bias_z
        ]);
        let timestamp = chrono::Utc::now();
        let nav = NavigationResult::from((
            &timestamp,
            &state_vector.into(),
            &DMatrix::from_diagonal(&DVector::from_element(15, 0.0)), // dummy covariance
        ));
        assert_eq!(nav.latitude, (1.0_f64).to_degrees());
        assert_eq!(nav.longitude, (2.0_f64).to_degrees());
        assert_eq!(nav.altitude, 3.0);
        assert_eq!(nav.velocity_north, 4.0);
        assert_eq!(nav.velocity_east, 5.0);
        assert_eq!(nav.velocity_vertical, 6.0);
    }
    #[test]
    fn test_navigation_result_to_csv_and_from_csv() {
        let mut nav = NavigationResult::new();
        nav.latitude = 1.0;
        nav.longitude = 2.0;
        nav.altitude = 3.0;
        nav.velocity_north = 4.0;
        nav.velocity_east = 5.0;
        nav.velocity_vertical = 6.0;
        let temp_file = std::env::temp_dir().join("test_nav_result.csv");
        NavigationResult::to_csv(&[nav.clone()], &temp_file).unwrap();
        let read = NavigationResult::from_csv(&temp_file).unwrap();
        assert_eq!(read.len(), 1);
        assert_eq!(read[0].latitude, 1.0);
        assert_eq!(read[0].longitude, 2.0);
        assert_eq!(read[0].altitude, 3.0);
        assert_eq!(read[0].velocity_north, 4.0);
        assert_eq!(read[0].velocity_east, 5.0);
        assert_eq!(read[0].velocity_vertical, 6.0);
        let _ = std::fs::remove_file(&temp_file);
    }
    #[test]
    fn test_closed_loop_minimal() {
        let rec = TestDataRecord::from_csv("./data/test_data.csv")
            .ok()
            .and_then(|v| v.into_iter().next())
            .unwrap_or_else(|| TestDataRecord {
                time: chrono::Utc::now(),
                bearing_accuracy: 0.0,
                speed_accuracy: 0.0,
                vertical_accuracy: 0.0,
                horizontal_accuracy: 0.0,
                speed: 0.0,
                bearing: 0.0,
                altitude: 0.0,
                longitude: 0.0,
                latitude: 0.0,
                qz: 0.0,
                qy: 0.0,
                qx: 0.0,
                qw: 1.0,
                roll: 0.0,
                pitch: 0.0,
                yaw: 0.0,
                acc_z: 0.0,
                acc_y: 0.0,
                acc_x: 0.0,
                gyro_z: 0.0,
                gyro_y: 0.0,
                gyro_x: 0.0,
                mag_z: 0.0,
                mag_y: 0.0,
                mag_x: 0.0,
                relative_altitude: 0.0,
                pressure: 0.0,
                grav_z: 0.0,
                grav_y: 0.0,
                grav_x: 0.0,
            });

        // Initialize UKF
        let mut ukf = initialize_ukf(rec.clone(), None, None, None, None, None, None);

        // Create a minimal EventStream with one IMU event
        let imu_data = IMUData {
            accel: nalgebra::Vector3::new(rec.acc_x, rec.acc_y, rec.acc_z),
            gyro: nalgebra::Vector3::new(rec.gyro_x, rec.gyro_y, rec.gyro_z),
        };
        let event = Event::Imu {
            dt_s: 1.0,
            imu: imu_data,
            elapsed_s: 0.0,
        };
        let stream = EventStream {
            start_time: rec.time,
            events: vec![event],
        };

        let res = run_closed_loop(&mut ukf, stream, None);
        assert!(!res.unwrap().is_empty());
    }
    #[test]
    fn test_initialize_ukf_default_and_custom() {
        let rec = TestDataRecord {
            time: chrono::Utc::now(),
            bearing_accuracy: 0.0,
            speed_accuracy: 0.0,
            vertical_accuracy: 1.0,
            horizontal_accuracy: 4.0,
            speed: 1.0,
            bearing: 0.0,
            altitude: 10.0,
            longitude: 20.0,
            latitude: 30.0,
            qz: 0.0,
            qy: 0.0,
            qx: 0.0,
            qw: 1.0,
            roll: 0.0,
            pitch: 0.0,
            yaw: 0.0,
            acc_z: 0.0,
            acc_y: 0.0,
            acc_x: 0.0,
            gyro_z: 0.0,
            gyro_y: 0.0,
            gyro_x: 0.0,
            mag_z: 0.0,
            mag_y: 0.0,
            mag_x: 0.0,
            relative_altitude: 0.0,
            pressure: 0.0,
            grav_z: 0.0,
            grav_y: 0.0,
            grav_x: 0.0,
        };
        let ukf = initialize_ukf(rec.clone(), None, None, None, None, None, None);
        assert!(!ukf.get_estimate().is_empty());
        let ukf2 = initialize_ukf(
            rec,
            Some(vec![0.1, 0.2, 0.3]),
            Some(vec![0.4, 0.5, 0.6, 0.7, 0.8, 0.9]),
            None,
            None,
            None,
            None,
        );
        assert!(!ukf2.get_estimate().is_empty());
    }
    // Helper to produce the header in the same order the struct expects
    fn test_header() -> Vec<&'static str> {
        vec![
            "time",
            "bearingAccuracy",
            "speedAccuracy",
            "verticalAccuracy",
            "horizontalAccuracy",
            "speed",
            "bearing",
            "altitude",
            "longitude",
            "latitude",
            "qz",
            "qy",
            "qx",
            "qw",
            "roll",
            "pitch",
            "yaw",
            "acc_z",
            "acc_y",
            "acc_x",
            "gyro_z",
            "gyro_y",
            "gyro_x",
            "mag_z",
            "mag_y",
            "mag_x",
            "relativeAltitude",
            "pressure",
            "grav_z",
            "grav_y",
            "grav_x",
        ]
    }
    #[test]
    fn deserialize_with_empty_fields_maps_to_nan() {
        let headers = test_header();
        let time = "2023-08-04T21:47:58Z";
        let mut row: Vec<String> = Vec::with_capacity(headers.len());
        row.push(time.to_string());
        for _ in 1..headers.len() {
            row.push(String::new());
        }
        let mut csv_data = String::new();
        csv_data.push_str(&headers.join(","));
        csv_data.push('\n');
        csv_data.push_str(&row.join(","));
        let temp_file = std::env::temp_dir().join("test_empty_fields_nan.csv");
        std::fs::write(&temp_file, csv_data).unwrap();
        let recs = TestDataRecord::from_csv(&temp_file).expect("from_csv should succeed");
        assert_eq!(recs.len(), 1);
        let r = &recs[0];
        assert_eq!(
            r.time,
            chrono::DateTime::parse_from_rfc3339(time)
                .unwrap()
                .with_timezone(&Utc)
        );
        assert!(r.speed.is_nan());
        assert!(r.latitude.is_nan());
        assert!(r.longitude.is_nan());
        assert!(r.acc_x.is_nan());
        let _ = std::fs::remove_file(&temp_file);
    }
    #[test]
    fn deserialize_with_missing_trailing_columns_returns_error() {
        let headers = test_header();
        let time = "2023-08-04T21:47:58Z";
        let mut row: Vec<String> = Vec::new();
        row.push(time.to_string());
        row.push(String::from("1.0"));
        row.push(String::from("2.0"));
        let mut csv_data = String::new();
        csv_data.push_str(&headers.join(","));
        csv_data.push('\n');
        csv_data.push_str(&row.join(","));
        let temp_file = std::env::temp_dir().join("test_missing_trailing.csv");
        std::fs::write(&temp_file, csv_data).unwrap();
        let recs = TestDataRecord::from_csv(&temp_file).expect("from_csv should succeed");
        assert_eq!(recs.len(), 1);
        let rec = &recs[0];
        assert_eq!(
            rec.time,
            chrono::DateTime::parse_from_rfc3339(time)
                .unwrap()
                .with_timezone(&Utc)
        );
        assert!(rec.speed.is_nan());
        assert!(rec.latitude.is_nan());
        assert!(rec.longitude.is_nan());
        let _ = std::fs::remove_file(&temp_file);
    }
    #[test]
    fn manual_padding_then_deserialize_succeeds() {
        let headers = test_header();
        let time = "2023-08-04T21:47:58Z";
        let mut row: Vec<String> = Vec::new();
        row.push(time.to_string());
        row.push(String::new()); // bearingAccuracy
        row.push(String::new()); // speedAccuracy
        row.push(String::new()); // verticalAccuracy
        row.push(String::new()); // horizontalAccuracy
        row.push(String::new()); // speed
        row.push(String::new()); // bearing
        row.push(String::new()); // altitude
        row.push(String::from("-122.0")); // longitude
        row.push(String::from("37.0")); // latitude
        let mut csv_data = String::new();
        csv_data.push_str(&headers.join(","));
        csv_data.push('\n');
        csv_data.push_str(&row.join(","));
        let temp_file = std::env::temp_dir().join("test_manual_padding.csv");
        std::fs::write(&temp_file, csv_data).unwrap();
        let got = TestDataRecord::from_csv(&temp_file).expect("from_csv should succeed");
        assert_eq!(got.len(), 1);
        let r = &got[0];
        assert_eq!(
            r.time,
            chrono::DateTime::parse_from_rfc3339(time)
                .unwrap()
                .with_timezone(&Utc)
        );
        assert_eq!(r.longitude, -122.0);
        assert_eq!(r.latitude, 37.0);
        let _ = std::fs::remove_file(&temp_file);
    }
    #[test]
    fn test_de_f64_nan_with_various_inputs() {
        // Test CSV deserialization with NaN/null/empty values
        let headers = test_header();
        let mut csv_data = String::new();
        csv_data.push_str(&headers.join(","));
        csv_data.push('\n');

        // Row with mixed NaN representations
        csv_data.push_str("2023-08-04T21:47:58Z,NaN,null,,,1.5,90.0,100.0,-122.0,37.0,");
        csv_data.push_str("0,0,0,1,0.1,0.2,0.3,9.8,0,0,0,0,0,0,0,0,0,1013.25,9.81,0,0\n");

        let temp_file = std::env::temp_dir().join("test_nan_variants.csv");
        std::fs::write(&temp_file, csv_data).unwrap();
        let recs = TestDataRecord::from_csv(&temp_file).expect("Should parse");
        assert_eq!(recs.len(), 1);
        assert!(recs[0].bearing_accuracy.is_nan());
        assert!(recs[0].speed_accuracy.is_nan());
        assert!(recs[0].vertical_accuracy.is_nan());
        assert!(recs[0].horizontal_accuracy.is_nan());
        assert_eq!(recs[0].speed, 1.5);
        let _ = std::fs::remove_file(&temp_file);
    }
    #[test]
    fn test_test_data_record_display() {
        let rec = TestDataRecord {
            time: DateTime::parse_from_str("2023-01-01 00:00:00+00:00", "%Y-%m-%d %H:%M:%S%z")
                .unwrap()
                .with_timezone(&Utc),
            latitude: 37.0,
            longitude: -122.0,
            altitude: 100.0,
            speed: 5.0,
            bearing: 90.0,
            ..Default::default()
        };
        let display_str = format!("{}", rec);
        assert!(display_str.contains("37"));
        assert!(display_str.contains("-122"));
        assert!(display_str.contains("100"));
    }
    #[test]
    fn test_navigation_result_from_ukf() {
        let rec = TestDataRecord {
            time: Utc::now(),
            horizontal_accuracy: 5.0,
            vertical_accuracy: 2.0,
            speed_accuracy: 1.0,
            latitude: 37.0,
            longitude: -122.0,
            altitude: 100.0,
            speed: 10.0,
            bearing: 45.0,
            roll: 0.1,
            pitch: 0.2,
            yaw: 0.3,
            ..Default::default()
        };
        let ukf = initialize_ukf(rec.clone(), None, None, None, None, None, None);
        let timestamp = Utc::now();
        let nav_result = NavigationResult::from((&timestamp, &ukf));

        assert_eq!(nav_result.timestamp, timestamp);
        assert!(nav_result.latitude.is_finite());
        assert!(nav_result.longitude.is_finite());
        assert!(nav_result.altitude.is_finite());
    }
    #[test]
    fn test_dead_reckoning_empty_records() {
        let results = dead_reckoning(&[]);
        assert!(results.is_empty());
    }
    #[test]
    fn test_dead_reckoning_single_record() {
        let rec = TestDataRecord {
            time: Utc::now(),
            latitude: 37.0,
            longitude: -122.0,
            altitude: 100.0,
            speed: 1.0,
            bearing: 0.0,
            roll: 0.0,
            pitch: 0.0,
            yaw: 0.0,
            acc_x: 0.0,
            acc_y: 0.0,
            acc_z: 9.81,
            gyro_x: 0.0,
            gyro_y: 0.0,
            gyro_z: 0.0,
            ..Default::default()
        };
        let results = dead_reckoning(&[rec]);
        assert_eq!(results.len(), 1);
    }
    #[test]
    fn test_print_ukf() {
        let rec = TestDataRecord {
            time: Utc::now(),
            horizontal_accuracy: 5.0,
            vertical_accuracy: 2.0,
            speed_accuracy: 1.0,
            latitude: 37.0,
            longitude: -122.0,
            altitude: 100.0,
            speed: 10.0,
            bearing: 45.0,
            roll: 0.1,
            pitch: 0.2,
            yaw: 0.3,
            ..Default::default()
        };
        let ukf = initialize_ukf(rec.clone(), None, None, None, None, None, None);
        // Just ensure it doesn't panic
        print_ukf(&ukf, &rec);
    }
    #[test]
    fn test_initialize_ukf_with_nan_angles() {
        let rec = TestDataRecord {
            time: Utc::now(),
            horizontal_accuracy: 5.0,
            vertical_accuracy: 2.0,
            speed_accuracy: 1.0,
            latitude: 37.0,
            longitude: -122.0,
            altitude: 100.0,
            speed: 10.0,
            bearing: 45.0,
            roll: f64::NAN,
            pitch: f64::NAN,
            yaw: f64::NAN,
            ..Default::default()
        };
        let ukf = initialize_ukf(rec, None, None, None, None, None, None);
        let estimate = ukf.get_estimate();
        // Should default NaN angles to 0.0
        assert!(estimate[6].abs() < 1e-6); // roll
        assert!(estimate[7].abs() < 1e-6); // pitch
        assert!(estimate[8].abs() < 1e-6); // yaw
    }

    #[test]
    fn test_initialize_ukf_with_custom_biases() {
        let rec = TestDataRecord {
            time: Utc::now(),
            horizontal_accuracy: 5.0,
            vertical_accuracy: 2.0,
            speed_accuracy: 1.0,
            latitude: 37.0,
            longitude: -122.0,
            altitude: 100.0,
            speed: 10.0,
            bearing: 45.0,
            roll: 0.0,
            pitch: 0.0,
            yaw: 0.0,
            ..Default::default()
        };
        let ukf = initialize_ukf(
            rec,
            Some(vec![1e-4, 2e-4, 3e-4]),
            Some(vec![0.01, 0.02, 0.03, 0.001, 0.002, 0.003]),
            Some(vec![1e-5; 6]),
            None,
            None,
            None,
        );
        let estimate = ukf.get_estimate();
        assert_eq!(estimate.len(), 15);
    }

    #[test]
    fn test_initialize_ukf_with_custom_process_noise() {
        let rec = TestDataRecord {
            time: Utc::now(),
            horizontal_accuracy: 5.0,
            vertical_accuracy: 2.0,
            speed_accuracy: 1.0,
            latitude: 37.0,
            longitude: -122.0,
            altitude: 100.0,
            speed: 10.0,
            bearing: 45.0,
            roll: 0.0,
            pitch: 0.0,
            yaw: 0.0,
            ..Default::default()
        };
        let custom_noise = vec![1e-5; 15];
        let ukf = initialize_ukf(rec, None, None, None, None, None, Some(custom_noise));
        assert!(!ukf.get_estimate().is_empty());
    }
    #[test]
    fn test_health_limits_default() {
        let limits = HealthLimits::default();
        assert!(limits.lat_rad.0 < 0.0);
        assert!(limits.lat_rad.1 > 0.0);
        assert!(limits.speed_mps_max > 0.0);
        assert!(limits.cov_diag_max > 0.0);
    }

    #[test]
    fn test_health_monitor_check_valid_state() {
        let limits = HealthLimits::default();
        let mut monitor = HealthMonitor::new(limits);

        let state = vec![
            0.5, 0.5, 100.0, // lat, lon, alt (radians, radians, meters)
            10.0, 5.0, 0.0, // vn, ve, vd
            0.0, 0.0, 0.0, // roll, pitch, yaw
            0.0, 0.0, 0.0, // acc biases
            0.0, 0.0, 0.0, // gyro biases
        ];
        let cov = DMatrix::from_diagonal(&DVector::from_vec(vec![1e-6; 15]));

        let result = monitor.check(&state, &cov, None);
        assert!(result.is_ok());
    }

    #[test]
    fn test_health_monitor_check_non_finite_state() {
        let limits = HealthLimits::default();
        let mut monitor = HealthMonitor::new(limits);

        let state = vec![
            f64::NAN,
            0.5,
            100.0,
            10.0,
            5.0,
            0.0,
            0.0,
            0.0,
            0.0,
            0.0,
            0.0,
            0.0,
            0.0,
            0.0,
            0.0,
        ];
        let cov = DMatrix::from_diagonal(&DVector::from_vec(vec![1e-6; 15]));

        let result = monitor.check(&state, &cov, None);
        assert!(result.is_err());
    }

    #[test]
    fn test_health_monitor_check_non_finite_covariance() {
        let limits = HealthLimits::default();
        let mut monitor = HealthMonitor::new(limits);

        let state = vec![
            0.5, 0.5, 100.0, 10.0, 5.0, 0.0, 0.0, 0.0, 0.0, 0.0, 0.0, 0.0, 0.0, 0.0, 0.0,
        ];
        let mut cov = DMatrix::from_diagonal(&DVector::from_vec(vec![1e-6; 15]));
        cov[(0, 0)] = f64::NAN;

        let result = monitor.check(&state, &cov, None);
        assert!(result.is_err());
    }

    #[test]
    fn test_health_monitor_check_latitude_out_of_range() {
        let limits = HealthLimits::default();
        let mut monitor = HealthMonitor::new(limits);

        let state = vec![
            5.0, 0.5, 100.0, 10.0, 5.0, 0.0, 0.0, 0.0, 0.0, 0.0, 0.0, 0.0, 0.0, 0.0, 0.0,
        ]; // lat > PI/2
        let cov = DMatrix::from_diagonal(&DVector::from_vec(vec![1e-6; 15]));

        let result = monitor.check(&state, &cov, None);
        assert!(result.is_err());
    }

    #[test]
    fn test_health_monitor_check_longitude_out_of_range() {
        let limits = HealthLimits::default();
        let mut monitor = HealthMonitor::new(limits);

        let state = vec![
            0.5, 5.0, 100.0, 10.0, 5.0, 0.0, 0.0, 0.0, 0.0, 0.0, 0.0, 0.0, 0.0, 0.0, 0.0,
        ]; // lon > PI
        let cov = DMatrix::from_diagonal(&DVector::from_vec(vec![1e-6; 15]));

        let result = monitor.check(&state, &cov, None);
        assert!(result.is_err());
    }

    #[test]
    fn test_health_monitor_check_altitude_out_of_range() {
        let mut limits = HealthLimits::default();
        limits.alt_m = (-100.0, 10000.0);
        let mut monitor = HealthMonitor::new(limits);

        let state = vec![
            0.5, 0.5, 20000.0, 10.0, 5.0, 0.0, 0.0, 0.0, 0.0, 0.0, 0.0, 0.0, 0.0, 0.0, 0.0,
        ];
        let cov = DMatrix::from_diagonal(&DVector::from_vec(vec![1e-6; 15]));

        let result = monitor.check(&state, &cov, None);
        assert!(result.is_err());
    }

    #[test]
    fn test_health_monitor_check_negative_variance() {
        let limits = HealthLimits::default();
        let mut monitor = HealthMonitor::new(limits);

        let state = vec![
            0.5, 0.5, 100.0, 10.0, 5.0, 0.0, 0.0, 0.0, 0.0, 0.0, 0.0, 0.0, 0.0, 0.0, 0.0,
        ];
        let mut cov = DMatrix::from_diagonal(&DVector::from_vec(vec![1e-6; 15]));
        cov[(2, 2)] = -1.0; // negative variance

        let result = monitor.check(&state, &cov, None);
        assert!(result.is_err());
    }

    #[test]
    fn test_health_monitor_check_variance_too_large() {
        let limits = HealthLimits::default();
        let mut monitor = HealthMonitor::new(limits);

        let state = vec![
            0.5, 0.5, 100.0, 10.0, 5.0, 0.0, 0.0, 0.0, 0.0, 0.0, 0.0, 0.0, 0.0, 0.0, 0.0,
        ];
        let mut cov = DMatrix::from_diagonal(&DVector::from_vec(vec![1e-6; 15]));
        cov[(3, 3)] = 1e20; // variance too large

        let result = monitor.check(&state, &cov, None);
        assert!(result.is_err());
    }

    #[test]
    fn test_health_monitor_check_nis_invalid() {
        let limits = HealthLimits::default();
        let mut monitor = HealthMonitor::new(limits);

        let state = vec![
            0.5, 0.5, 100.0, 10.0, 5.0, 0.0, 0.0, 0.0, 0.0, 0.0, 0.0, 0.0, 0.0, 0.0, 0.0,
        ];
        let cov = DMatrix::from_diagonal(&DVector::from_vec(vec![1e-6; 15]));

        let result = monitor.check(&state, &cov, Some(f64::NAN));
        assert!(result.is_err());
    }

    #[test]
    fn test_health_monitor_check_nis_exceeds_threshold() {
        let mut limits = HealthLimits::default();
        limits.nis_pos_max = 10.0;
        limits.nis_pos_consec_fail = 3;
        let mut monitor = HealthMonitor::new(limits);

        let state = vec![
            0.5, 0.5, 100.0, 10.0, 5.0, 0.0, 0.0, 0.0, 0.0, 0.0, 0.0, 0.0, 0.0, 0.0, 0.0,
        ];
        let cov = DMatrix::from_diagonal(&DVector::from_vec(vec![1e-6; 15]));

        // First two failures should be ok
        assert!(monitor.check(&state, &cov, Some(15.0)).is_ok());
        assert!(monitor.check(&state, &cov, Some(15.0)).is_ok());
        // Third consecutive failure should error
        let result = monitor.check(&state, &cov, Some(15.0));
        assert!(result.is_err());
    }

    #[test]
    fn test_health_monitor_check_nis_reset_on_pass() {
        let mut limits = HealthLimits::default();
        limits.nis_pos_max = 10.0;
        limits.nis_pos_consec_fail = 3;
        let mut monitor = HealthMonitor::new(limits);

        let state = vec![
            0.5, 0.5, 100.0, 10.0, 5.0, 0.0, 0.0, 0.0, 0.0, 0.0, 0.0, 0.0, 0.0, 0.0, 0.0,
        ];
        let cov = DMatrix::from_diagonal(&DVector::from_vec(vec![1e-6; 15]));

        // First failure
        assert!(monitor.check(&state, &cov, Some(15.0)).is_ok());
        // Pass resets counter
        assert!(monitor.check(&state, &cov, Some(5.0)).is_ok());
        // New failures should not accumulate with previous
        assert!(monitor.check(&state, &cov, Some(15.0)).is_ok());
        assert!(monitor.check(&state, &cov, Some(15.0)).is_ok());
    }

    #[test]
    fn test_build_scheduler_passthrough() {
        let args = SchedulerArgs {
            sched: SchedKind::Passthrough,
            interval_s: 1.0,
            phase_s: 0.0,
            on_s: 10.0,
            off_s: 10.0,
            duty_phase_s: 0.0,
        };
        let scheduler = build_scheduler(&args);
        matches!(scheduler, GnssScheduler::PassThrough);
    }

    #[test]
    fn test_build_scheduler_fixed() {
        let args = SchedulerArgs {
            sched: SchedKind::Fixed,
            interval_s: 2.5,
            phase_s: 0.5,
            on_s: 10.0,
            off_s: 10.0,
            duty_phase_s: 0.0,
        };
        let scheduler = build_scheduler(&args);
        if let GnssScheduler::FixedInterval {
            interval_s,
            phase_s,
        } = scheduler
        {
            assert_eq!(interval_s, 2.5);
            assert_eq!(phase_s, 0.5);
        } else {
            panic!("Expected FixedInterval scheduler");
        }
    }

    #[test]
    fn test_build_scheduler_duty() {
        let args = SchedulerArgs {
            sched: SchedKind::Duty,
            interval_s: 1.0,
            phase_s: 0.0,
            on_s: 15.0,
            off_s: 5.0,
            duty_phase_s: 2.0,
        };
        let scheduler = build_scheduler(&args);
        if let GnssScheduler::DutyCycle {
            on_s,
            off_s,
            start_phase_s,
        } = scheduler
        {
            assert_eq!(on_s, 15.0);
            assert_eq!(off_s, 5.0);
            assert_eq!(start_phase_s, 2.0);
        } else {
            panic!("Expected DutyCycle scheduler");
        }
    }

    #[test]
    fn test_build_fault_none() {
        let args = FaultArgs {
            fault: FaultKind::None,
            rho_pos: 0.99,
            sigma_pos_m: 3.0,
            rho_vel: 0.95,
            sigma_vel_mps: 0.3,
            r_scale: 5.0,
            drift_n_mps: 0.02,
            drift_e_mps: 0.0,
            q_bias: 1e-6,
            rotate_omega_rps: 0.0,
            hijack_offset_n_m: 50.0,
            hijack_offset_e_m: 0.0,
            hijack_start_s: 120.0,
            hijack_duration_s: 60.0,
        };
        let fault = build_fault(&args);
        matches!(fault, GnssFaultModel::None);
    }

    #[test]
    fn test_build_fault_degraded() {
        let args = FaultArgs {
            fault: FaultKind::Degraded,
            rho_pos: 0.98,
            sigma_pos_m: 5.0,
            rho_vel: 0.93,
            sigma_vel_mps: 0.5,
            r_scale: 10.0,
            drift_n_mps: 0.02,
            drift_e_mps: 0.0,
            q_bias: 1e-6,
            rotate_omega_rps: 0.0,
            hijack_offset_n_m: 50.0,
            hijack_offset_e_m: 0.0,
            hijack_start_s: 120.0,
            hijack_duration_s: 60.0,
        };
        let fault = build_fault(&args);
        if let GnssFaultModel::Degraded {
            rho_pos,
            sigma_pos_m,
            rho_vel,
            sigma_vel_mps,
            r_scale,
        } = fault
        {
            assert_eq!(rho_pos, 0.98);
            assert_eq!(sigma_pos_m, 5.0);
            assert_eq!(rho_vel, 0.93);
            assert_eq!(sigma_vel_mps, 0.5);
            assert_eq!(r_scale, 10.0);
        } else {
            panic!("Expected Degraded fault model");
        }
    }

    #[test]
    fn test_build_fault_slowbias() {
        let args = FaultArgs {
            fault: FaultKind::Slowbias,
            rho_pos: 0.99,
            sigma_pos_m: 3.0,
            rho_vel: 0.95,
            sigma_vel_mps: 0.3,
            r_scale: 5.0,
            drift_n_mps: 0.05,
            drift_e_mps: 0.02,
            q_bias: 1e-5,
            rotate_omega_rps: 0.01,
            hijack_offset_n_m: 50.0,
            hijack_offset_e_m: 0.0,
            hijack_start_s: 120.0,
            hijack_duration_s: 60.0,
        };
        let fault = build_fault(&args);
        if let GnssFaultModel::SlowBias {
            drift_n_mps,
            drift_e_mps,
            q_bias,
            rotate_omega_rps,
        } = fault
        {
            assert_eq!(drift_n_mps, 0.05);
            assert_eq!(drift_e_mps, 0.02);
            assert_eq!(q_bias, 1e-5);
            assert_eq!(rotate_omega_rps, 0.01);
        } else {
            panic!("Expected SlowBias fault model");
        }
    }

    #[test]
    fn test_build_fault_hijack() {
        let args = FaultArgs {
            fault: FaultKind::Hijack,
            rho_pos: 0.99,
            sigma_pos_m: 3.0,
            rho_vel: 0.95,
            sigma_vel_mps: 0.3,
            r_scale: 5.0,
            drift_n_mps: 0.02,
            drift_e_mps: 0.0,
            q_bias: 1e-6,
            rotate_omega_rps: 0.0,
            hijack_offset_n_m: 100.0,
            hijack_offset_e_m: 50.0,
            hijack_start_s: 180.0,
            hijack_duration_s: 90.0,
        };
        let fault = build_fault(&args);
        if let GnssFaultModel::Hijack {
            offset_n_m,
            offset_e_m,
            start_s,
            duration_s,
        } = fault
        {
            assert_eq!(offset_n_m, 100.0);
            assert_eq!(offset_e_m, 50.0);
            assert_eq!(start_s, 180.0);
            assert_eq!(duration_s, 90.0);
        } else {
            panic!("Expected Hijack fault model");
        }
    }

    #[test]
    fn test_ned_covariance() {
        let cov = NEDCovariance {
            latitude_cov: 1e-6,
            longitude_cov: 1e-6,
            altitude_cov: 1e-4,
            velocity_n_cov: 1e-3,
            velocity_e_cov: 1e-3,
            velocity_v_cov: 1e-3,
            roll_cov: 1e-5,
            pitch_cov: 1e-5,
            yaw_cov: 1e-5,
            acc_bias_x_cov: 1e-6,
            acc_bias_y_cov: 1e-6,
            acc_bias_z_cov: 1e-6,
            gyro_bias_x_cov: 1e-8,
            gyro_bias_y_cov: 1e-8,
            gyro_bias_z_cov: 1e-8,
        };
        assert_eq!(cov.latitude_cov, 1e-6);
        assert_eq!(cov.gyro_bias_z_cov, 1e-8);
    }

    #[test]
    fn test_navigation_result_csv_roundtrip_with_nan() {
        let mut nav = NavigationResult::default();
        nav.latitude = 37.0;
        nav.longitude = -122.0;
        nav.altitude = 100.0;
        nav.latitude_cov = f64::NAN;
        nav.longitude_cov = f64::NAN;

        let temp_file = std::env::temp_dir().join("test_nav_nan.csv");
        NavigationResult::to_csv(&[nav.clone()], &temp_file).unwrap();

        let read = NavigationResult::from_csv(&temp_file).unwrap();
        assert_eq!(read.len(), 1);
        assert_eq!(read[0].latitude, 37.0);
        assert!(read[0].latitude_cov.is_nan());

        let _ = std::fs::remove_file(&temp_file);
    }

    #[test]
    fn test_navigation_result_from_strapdown_state_with_rotation() {
        let timestamp = Utc::now();
        let mut state = StrapdownState::default();
        state.latitude = 0.5; // radians
        state.longitude = 1.0; // radians
        state.altitude = 500.0;
        state.velocity_north = 10.0;
        state.velocity_east = 5.0;
        state.velocity_vertical = -1.0;
        state.attitude = nalgebra::Rotation3::from_euler_angles(0.1, 0.2, 0.3);

        let nav = NavigationResult::from((&timestamp, &state));
        assert_eq!(nav.timestamp, timestamp);
        assert!((nav.latitude - 0.5_f64.to_degrees()).abs() < 1e-6);
        assert!((nav.longitude - 1.0_f64.to_degrees()).abs() < 1e-6);
        assert_eq!(nav.altitude, 500.0);
        assert!(nav.latitude_cov.is_nan());
        assert_eq!(nav.acc_bias_x, 0.0);
    }
    #[test]
    fn test_default_process_noise_values() {
        assert_eq!(DEFAULT_PROCESS_NOISE.len(), 15);
        assert_eq!(DEFAULT_PROCESS_NOISE[0], 1e-6); // position
        assert_eq!(DEFAULT_PROCESS_NOISE[2], 1e-4); // altitude
        assert_eq!(DEFAULT_PROCESS_NOISE[3], 1e-3); // velocity
    }

    #[test]
    fn test_run_closed_loop_with_health_limits() {
        let rec = TestDataRecord {
            time: Utc::now(),
            horizontal_accuracy: 5.0,
            vertical_accuracy: 2.0,
            speed_accuracy: 1.0,
            latitude: 37.0,
            longitude: -122.0,
            altitude: 100.0,
            speed: 10.0,
            bearing: 45.0,
            roll: 0.0,
            pitch: 0.0,
            yaw: 0.0,
            acc_x: 0.0,
            acc_y: 0.0,
            acc_z: 9.81,
            gyro_x: 0.0,
            gyro_y: 0.0,
            gyro_z: 0.0,
            ..Default::default()
        };

        let mut ukf = initialize_ukf(rec.clone(), None, None, None, None, None, None);

        let stream = EventStream {
            start_time: rec.time,
            events: vec![Event::Imu {
                dt_s: 0.1,
                imu: IMUData {
                    accel: Vector3::new(0.0, 0.0, 9.81),
                    gyro: Vector3::new(0.0, 0.0, 0.0),
                },
                elapsed_s: 0.0,
            }],
        };

        let health_limits = HealthLimits::default();
        let result = run_closed_loop(&mut ukf, stream, Some(health_limits));
        assert!(result.is_ok());
    }
}<|MERGE_RESOLUTION|>--- conflicted
+++ resolved
@@ -583,63 +583,6 @@
         }
     }
 }
-<<<<<<< HEAD
-
-/// Convert ParticleFilter state to NavigationResult.
-///
-/// This implementation allows seamless integration of particle filter outputs
-/// into the simulation framework.
-///
-/// # Arguments
-/// - `timestamp`: The timestamp of the navigation solution.
-/// - `pf`: A reference to the ParticleFilter instance.
-///
-/// # Returns
-/// A NavigationResult struct containing the navigation solution from the particle ensemble.
-/* TODO: Uncomment when particle filter implementation is complete
-impl From<(&DateTime<Utc>, &ParticleFilter)> for NavigationResult {
-    fn from((timestamp, pf): (&DateTime<Utc>, &ParticleFilter)) -> Self {
-        let state = &pf.get_estimate();
-        let covariance = pf.get_certainty();
-        NavigationResult {
-            timestamp: *timestamp,
-            latitude: state[0].to_degrees(),
-            longitude: state[1].to_degrees(),
-            altitude: state[2],
-            velocity_north: state[3],
-            velocity_east: state[4],
-            velocity_vertical: state[5],
-            roll: state[6],
-            pitch: state[7],
-            yaw: state[8],
-            acc_bias_x: state[9],
-            acc_bias_y: state[10],
-            acc_bias_z: state[11],
-            gyro_bias_x: state[12],
-            gyro_bias_y: state[13],
-            gyro_bias_z: state[14],
-            latitude_cov: covariance[(0, 0)],
-            longitude_cov: covariance[(1, 1)],
-            altitude_cov: covariance[(2, 2)],
-            velocity_n_cov: covariance[(3, 3)],
-            velocity_e_cov: covariance[(4, 4)],
-            velocity_v_cov: covariance[(5, 5)],
-            roll_cov: covariance[(6, 6)],
-            pitch_cov: covariance[(7, 7)],
-            yaw_cov: covariance[(8, 8)],
-            acc_bias_x_cov: covariance[(9, 9)],
-            acc_bias_y_cov: covariance[(10, 10)],
-            acc_bias_z_cov: covariance[(11, 11)],
-            gyro_bias_x_cov: covariance[(12, 12)],
-            gyro_bias_y_cov: covariance[(13, 13)],
-            gyro_bias_z_cov: covariance[(14, 14)],
-        }
-    }
-}
-*/
-
-=======
->>>>>>> d53e1958
 /// Convert StrapdownState to NavigationResult.
 ///
 /// This implementation is useful for converting the output of a StrapdownState into a
@@ -1124,421 +1067,6 @@
         0.0,
     )
 }
-<<<<<<< HEAD
-
-/// Initialize an Extended Kalman Filter for simulation.
-///
-/// This function creates and initializes an `ExtendedKalmanFilter` with the given parameters,
-/// providing a linearized Gaussian approximation for navigation state estimation. The EKF
-/// uses analytic Jacobians for efficient uncertainty propagation.
-///
-/// # Arguments
-///
-/// * `initial_pose` - A `TestDataRecord` containing the initial pose information.
-/// * `attitude_covariance` - Optional vector of f64 representing the initial attitude covariance.
-/// * `imu_biases` - Optional vector of f64 representing the initial IMU biases.
-/// * `imu_biases_covariance` - Optional vector of f64 for IMU bias covariance.
-/// * `process_noise_diagonal` - Optional vector for the diagonal of the process noise matrix.
-/// * `use_biases` - If true, uses 15-state (with IMU biases), otherwise 9-state configuration.
-///
-/// # Returns
-///
-/// * `ExtendedKalmanFilter` - An instance of the Extended Kalman Filter initialized with the provided parameters.
-///
-/// # Example
-///
-/// ```no_run
-/// use strapdown::sim::{TestDataRecord, initialize_ekf};
-///
-/// // Assuming you have a TestDataRecord from sensor data
-/// let initial_pose = TestDataRecord::default();
-/// let ekf = initialize_ekf(
-///     initial_pose,
-///     None,  // Use default attitude covariance
-///     None,  // Use default IMU biases
-///     None,  // Use default IMU bias covariance
-///     None,  // Use default process noise
-///     true,  // Use 15-state configuration with biases
-/// );
-/// ```
-#[allow(clippy::too_many_arguments)]
-pub fn initialize_ekf(
-    initial_pose: TestDataRecord,
-    attitude_covariance: Option<Vec<f64>>,
-    imu_biases: Option<Vec<f64>>,
-    imu_biases_covariance: Option<Vec<f64>>,
-    process_noise_diagonal: Option<Vec<f64>>,
-    use_biases: bool,
-) -> crate::kalman::ExtendedKalmanFilter {
-    use crate::kalman::ExtendedKalmanFilter;
-
-    // Build initial state from sensor data
-    let initial_state = InitialState {
-        latitude: initial_pose.latitude,
-        longitude: initial_pose.longitude,
-        altitude: initial_pose.altitude,
-        northward_velocity: initial_pose.speed * initial_pose.bearing.to_radians().cos(),
-        eastward_velocity: initial_pose.speed * initial_pose.bearing.to_radians().sin(),
-        vertical_velocity: 0.0,
-        roll: if initial_pose.roll.is_nan() {
-            0.0
-        } else {
-            initial_pose.roll
-        },
-        pitch: if initial_pose.pitch.is_nan() {
-            0.0
-        } else {
-            initial_pose.pitch
-        },
-        yaw: if initial_pose.yaw.is_nan() {
-            0.0
-        } else {
-            initial_pose.yaw
-        },
-        in_degrees: true,
-        is_enu: true,
-    };
-
-    // Determine state size based on use_biases flag
-    let state_size = if use_biases { 15 } else { 9 };
-
-    // Build process noise diagonal
-    let process_noise_diagonal = match process_noise_diagonal {
-        Some(pn) => {
-            assert!(
-                pn.len() == state_size,
-                "Process noise diagonal length mismatch: expected {}, got {}",
-                state_size,
-                pn.len()
-            );
-            pn
-        }
-        None => {
-            if use_biases {
-                DEFAULT_PROCESS_NOISE.to_vec()
-            } else {
-                DEFAULT_PROCESS_NOISE[0..9].to_vec()
-            }
-        }
-    };
-
-    // Build covariance diagonal
-    let position_accuracy = initial_pose.horizontal_accuracy;
-    let mut covariance_diagonal = vec![
-        (position_accuracy * METERS_TO_DEGREES).powf(2.0),
-        (position_accuracy * METERS_TO_DEGREES).powf(2.0),
-        initial_pose.vertical_accuracy.powf(2.0),
-        initial_pose.speed_accuracy.powf(2.0),
-        initial_pose.speed_accuracy.powf(2.0),
-        initial_pose.speed_accuracy.powf(2.0),
-    ];
-
-    // Add attitude covariance
-    match attitude_covariance {
-        Some(att_cov) => {
-            assert!(
-                att_cov.len() == 3,
-                "Attitude covariance must have 3 elements"
-            );
-            covariance_diagonal.extend(att_cov);
-        }
-        None => covariance_diagonal.extend(vec![1e-9; 3]),
-    }
-
-    // Add IMU bias covariance if using biases
-    let imu_biases_vec = if use_biases {
-        match imu_biases {
-            Some(biases) => {
-                assert!(biases.len() == 6, "IMU biases must have 6 elements");
-                covariance_diagonal.extend(match imu_biases_covariance {
-                    Some(imu_cov) => {
-                        assert!(
-                            imu_cov.len() == 6,
-                            "IMU bias covariance must have 6 elements"
-                        );
-                        imu_cov
-                    }
-                    None => vec![1e-3; 6],
-                });
-                biases
-            }
-            None => {
-                covariance_diagonal.extend(vec![1e-3; 6]);
-                vec![0.0; 6]
-            }
-        }
-    } else {
-        vec![0.0; 6] // Not used in 9-state, but required by constructor
-    };
-
-    assert!(
-        covariance_diagonal.len() == state_size,
-        "Covariance diagonal length mismatch: expected {}, got {}",
-        state_size,
-        covariance_diagonal.len()
-    );
-
-    let process_noise = DMatrix::from_diagonal(&DVector::from_vec(process_noise_diagonal));
-
-    ExtendedKalmanFilter::new(
-        initial_state,
-        imu_biases_vec,
-        covariance_diagonal,
-        process_noise,
-        use_biases,
-    )
-}
-
-/* TODO: Uncomment when particle filter implementation is complete
-/// Initialize a particle filter for simulation.
-///
-/// This function creates and initializes a `ParticleFilter` with the given parameters,
-/// matching the structure of `initialize_ukf` but configured for particle filter estimation.
-///
-/// # Arguments
-///
-/// * `initial_pose` - A `TestDataRecord` containing the initial pose information.
-/// * `num_particles` - Number of particles in the ensemble (recommend 500-1000).
-/// * `vertical_mode` - Vertical channel mode (Simplified for 2.5D, or ThirdOrderDamping).
-/// * `attitude_covariance` - Optional vector of f64 representing the initial attitude covariance.
-/// * `imu_biases` - Optional vector of f64 representing the initial IMU biases.
-/// * `imu_biases_covariance` - Optional vector of f64 for IMU bias covariance.
-/// * `other_states` - Optional vector of f64 for any additional states (e.g., damping states).
-/// * `other_states_covariance` - Optional covariance for additional states.
-/// * `process_noise` - Optional `ProcessNoise` struct (defaults to 2.5D optimized values).
-/// * `resampling_strategy` - Resampling algorithm (default: Systematic).
-/// * `averaging_strategy` - State estimation strategy (default: WeightedMean).
-/// * `seed` - Optional random seed for reproducibility.
-///
-/// # Returns
-///
-/// * `ParticleFilter` - An instance of the Particle Filter initialized with the provided parameters.
-#[allow(clippy::too_many_arguments)]
-pub fn initialize_particle_filter(
-    initial_pose: TestDataRecord,
-    num_particles: usize,
-    vertical_mode: VerticalChannelMode,
-    attitude_covariance: Option<Vec<f64>>,
-    imu_biases: Option<Vec<f64>>,
-    imu_biases_covariance: Option<Vec<f64>>,
-    other_states: Option<Vec<f64>>,
-    other_states_covariance: Option<Vec<f64>>,
-    process_noise: Option<ProcessNoise>,
-    resampling_strategy: Option<ResamplingStrategy>,
-    averaging_strategy: Option<AveragingStrategy>,
-    seed: Option<u64>,
-) -> ParticleFilter {
-    let initial_state = InitialState {
-        latitude: initial_pose.latitude,
-        longitude: initial_pose.longitude,
-        altitude: initial_pose.altitude,
-        northward_velocity: initial_pose.speed * initial_pose.bearing.cos(),
-        eastward_velocity: initial_pose.speed * initial_pose.bearing.sin(),
-        vertical_velocity: 0.0, // Assuming no initial vertical velocity for simplicity
-        roll: if initial_pose.roll.is_nan() {
-            0.0
-        } else {
-            initial_pose.roll
-        },
-        pitch: if initial_pose.pitch.is_nan() {
-            0.0
-        } else {
-            initial_pose.pitch
-        },
-        yaw: if initial_pose.yaw.is_nan() {
-            0.0
-        } else {
-            initial_pose.yaw
-        },
-        in_degrees: true,
-        is_enu: true,
-    };
-
-    // Process noise (default to 2.5D optimized values)
-    let process_noise = process_noise.unwrap_or_else(ProcessNoise::default);
-
-    // Covariance parameters for particle initialization
-    let position_accuracy = initial_pose.horizontal_accuracy;
-    let mut covariance_diagonal = vec![
-        (position_accuracy * METERS_TO_DEGREES).powf(2.0),
-        (position_accuracy * METERS_TO_DEGREES).powf(2.0),
-        initial_pose.vertical_accuracy.powf(2.0),
-        initial_pose.speed_accuracy.powf(2.0),
-        initial_pose.speed_accuracy.powf(2.0),
-        initial_pose.speed_accuracy.powf(2.0),
-    ];
-
-    // Extend covariance diagonal with attitude covariance
-    match attitude_covariance {
-        Some(att_cov) => covariance_diagonal.extend(att_cov),
-        None => covariance_diagonal.extend(vec![1e-9; 3]), // Default values
-    }
-
-    // Extend with IMU biases
-    let imu_biases = match imu_biases {
-        Some(biases) => {
-            covariance_diagonal.extend(match imu_biases_covariance {
-                Some(imu_cov) => imu_cov,
-                None => vec![1e-3; 6], // Default covariance
-            });
-            biases
-        }
-        None => {
-            covariance_diagonal.extend(vec![1e-3; 6]);
-            vec![0.0; 6] // Default zero biases
-        }
-    };
-
-    // Extend with other states if provided
-    let other_states = match other_states {
-        Some(states) => {
-            covariance_diagonal.extend(match other_states_covariance {
-                Some(other_cov) => other_cov,
-                None => vec![1e-3; states.len()],
-            });
-            Some(states)
-        }
-        None => None,
-    };
-
-    assert!(
-        covariance_diagonal.len() == 15 + other_states.as_ref().map_or(0, |v| v.len()),
-        "Covariance diagonal length mismatch: expected {}, got {}",
-        15 + other_states.as_ref().map_or(0, |v| v.len()),
-        covariance_diagonal.len()
-    );
-
-    ParticleFilter::new(
-        initial_state,
-        imu_biases,
-        other_states,
-        covariance_diagonal,
-        process_noise,
-        num_particles,
-        vertical_mode,
-        resampling_strategy.unwrap_or(ResamplingStrategy::Systematic),
-        averaging_strategy.unwrap_or(AveragingStrategy::WeightedMean),
-        seed,
-    )
-}
-
-/// Initialize a Rao-Blackwellized particle filter for simulation.
-///
-/// This function creates and initializes a `RaoBlackwellizedParticleFilter` with the
-/// given parameters, using UKF for per-particle linear state estimation.
-///
-/// # Arguments
-///
-/// * `initial_pose` - A `TestDataRecord` containing the initial pose information.
-/// * `num_particles` - Number of particles in the ensemble (recommend 50-200 for RBPF).
-/// * `vertical_mode` - Vertical channel mode (Simplified for 2.5D).
-/// * `attitude_covariance` - Optional initial attitude covariance.
-/// * `imu_biases` - Optional initial IMU biases.
-/// * `imu_biases_covariance` - Optional IMU bias covariance.
-/// * `process_noise` - Optional `RBProcessNoise` struct.
-/// * `resampling_strategy` - Resampling algorithm (default: Systematic).
-/// * `ukf_alpha` - UKF spread parameter (default: 1e-3).
-/// * `ukf_beta` - UKF distribution parameter (default: 2.0).
-/// * `ukf_kappa` - UKF secondary scaling (default: 0.0).
-/// * `seed` - Optional random seed for reproducibility.
-///
-/// # Returns
-///
-/// * `RaoBlackwellizedParticleFilter` - Initialized RBPF instance.
-#[allow(clippy::too_many_arguments)]
-pub fn initialize_rbpf(
-    initial_pose: TestDataRecord,
-    num_particles: usize,
-    vertical_mode: VerticalChannelMode,
-    attitude_covariance: Option<Vec<f64>>,
-    imu_biases: Option<Vec<f64>>,
-    imu_biases_covariance: Option<Vec<f64>>,
-    process_noise: Option<RBProcessNoise>,
-    resampling_strategy: Option<ResamplingStrategy>,
-    seed: Option<u64>,
-) -> RaoBlackwellizedParticleFilter {
-    let initial_state = InitialState {
-        latitude: initial_pose.latitude,
-        longitude: initial_pose.longitude,
-        altitude: initial_pose.altitude,
-        northward_velocity: initial_pose.speed * initial_pose.bearing.cos(),
-        eastward_velocity: initial_pose.speed * initial_pose.bearing.sin(),
-        vertical_velocity: 0.0,
-        roll: if initial_pose.roll.is_nan() {
-            0.0
-        } else {
-            initial_pose.roll
-        },
-        pitch: if initial_pose.pitch.is_nan() {
-            0.0
-        } else {
-            initial_pose.pitch
-        },
-        yaw: if initial_pose.yaw.is_nan() {
-            0.0
-        } else {
-            initial_pose.yaw
-        },
-        in_degrees: true,
-        is_enu: true,
-    };
-
-    // Process noise (default to RBPF-optimized values)
-    let process_noise = process_noise.unwrap_or_else(RBProcessNoise::default);
-
-    // Covariance parameters for initialization (15-element: 3 position + 12 linear)
-    let position_accuracy = initial_pose.horizontal_accuracy;
-    let mut covariance_diagonal = vec![
-        (position_accuracy * METERS_TO_DEGREES).powf(2.0), // lat
-        (position_accuracy * METERS_TO_DEGREES).powf(2.0), // lon
-        initial_pose.vertical_accuracy.powf(2.0),           // alt
-        initial_pose.speed_accuracy.powf(2.0),              // v_n
-        initial_pose.speed_accuracy.powf(2.0),              // v_e
-        initial_pose.speed_accuracy.powf(2.0),              // v_v
-    ];
-
-    // Extend covariance diagonal with attitude covariance
-    match attitude_covariance {
-        Some(att_cov) => covariance_diagonal.extend(att_cov),
-        None => covariance_diagonal.extend(vec![1e-9; 3]), // Default values
-    }
-
-    // Extend with IMU biases
-    let imu_biases = match imu_biases {
-        Some(biases) => {
-            covariance_diagonal.extend(match imu_biases_covariance {
-                Some(imu_cov) => imu_cov,
-                None => vec![1e-3; 6], // Default covariance
-            });
-            biases
-        }
-        None => {
-            covariance_diagonal.extend(vec![1e-3; 6]);
-            vec![0.0; 6] // Default zero biases
-        }
-    };
-
-    assert_eq!(
-        covariance_diagonal.len(),
-        15,
-        "RBPF covariance diagonal must have exactly 15 elements"
-    );
-
-    RaoBlackwellizedParticleFilter::new(
-        initial_state,
-        imu_biases,
-        covariance_diagonal,
-        process_noise,
-        num_particles,
-        vertical_mode,
-        resampling_strategy.unwrap_or(ResamplingStrategy::Systematic),
-        seed,
-    )
-}
-*/
-
-=======
->>>>>>> d53e1958
 // ==== Simulation Helper functions ====
 
 pub fn print_sim_status<F: NavigationFilter>(filter: &F) {
