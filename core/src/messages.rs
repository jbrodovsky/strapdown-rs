--- conflicted
+++ resolved
@@ -1561,68 +1561,4 @@
         let loaded = GnssDegradationConfig::from_file(&path).unwrap();
         assert_eq!(cfg.seed, loaded.seed);
     }
-
-    #[test]
-    fn default_config_roundtrip() {
-        // Test that default config can be serialized and read back
-        let cfg = GnssDegradationConfig::default();
-
-        // Verify default values
-        assert_eq!(cfg.seed, 42);
-        assert!(matches!(cfg.scheduler, GnssScheduler::PassThrough));
-        assert!(matches!(cfg.fault, GnssFaultModel::None));
-
-        // Test JSON roundtrip
-        let f = NamedTempFile::new().unwrap();
-        let path = f.path().with_extension("json");
-        cfg.to_file(&path).unwrap();
-        let loaded = GnssDegradationConfig::from_file(&path).unwrap();
-        assert_eq!(cfg.seed, loaded.seed);
-        assert!(matches!(loaded.scheduler, GnssScheduler::PassThrough));
-        assert!(matches!(loaded.fault, GnssFaultModel::None));
-
-        // Test YAML roundtrip
-        let f2 = NamedTempFile::new().unwrap();
-        let path2 = f2.path().with_extension("yaml");
-        cfg.to_file(&path2).unwrap();
-        let loaded2 = GnssDegradationConfig::from_file(&path2).unwrap();
-        assert_eq!(cfg.seed, loaded2.seed);
-
-        // Test TOML roundtrip
-        let f3 = NamedTempFile::new().unwrap();
-        let path3 = f3.path().with_extension("toml");
-        cfg.to_file(&path3).unwrap();
-        let loaded3 = GnssDegradationConfig::from_file(&path3).unwrap();
-        assert_eq!(cfg.seed, loaded3.seed);
-    }
-<<<<<<< HEAD
-
-    #[test]
-    fn unsupported_extension_error() {
-        let cfg = sample_cfg();
-        let f = NamedTempFile::new().unwrap();
-        let path = f.path().with_extension("txt");
-
-        // Test to_file with unsupported extension
-        let result = cfg.to_file(&path);
-        assert!(result.is_err());
-        assert_eq!(result.unwrap_err().kind(), std::io::ErrorKind::InvalidInput);
-
-        // Test from_file with unsupported extension
-        let result = GnssDegradationConfig::from_file(&path);
-        assert!(result.is_err());
-        assert_eq!(result.unwrap_err().kind(), std::io::ErrorKind::InvalidInput);
-    }
-
-    #[test]
-    fn yml_extension_roundtrip() {
-        let cfg = sample_cfg();
-        let f = NamedTempFile::new().unwrap();
-        let path = f.path().with_extension("yml");
-        cfg.to_file(&path).unwrap();
-        let loaded = GnssDegradationConfig::from_file(&path).unwrap();
-        assert_eq!(cfg.seed, loaded.seed);
-    }
-=======
->>>>>>> e37b6d7a
 }