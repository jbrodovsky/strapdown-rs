--- conflicted
+++ resolved
@@ -2,10 +2,6 @@
 use log::{error, info};
 use std::error::Error;
 use std::path::{Path, PathBuf};
-<<<<<<< HEAD
-=======
-use strapdown::filter::ParticleAveragingStrategy;
->>>>>>> e37b6d7a
 use strapdown::messages::{GnssDegradationConfig, build_event_stream};
 use strapdown::particle::ParticleAveragingStrategy;
 use strapdown::sim::{
@@ -51,15 +47,21 @@
 #[command(author, version, about, long_about = LONG_ABOUT)]
 struct Cli {
     /// Command to execute
+    /// Command to execute
     #[command(subcommand)]
     command: Command,
+    command: Command,
     /// Log level (off, error, warn, info, debug, trace)
+    #[arg(long, default_value = "info", global = true)]
     #[arg(long, default_value = "info", global = true)]
     log_level: String,
     /// Log file path (if not specified, logs to stderr)
     #[arg(long, global = true)]
+    #[arg(long, global = true)]
     log_file: Option<PathBuf>,
 }
+
+/// Top-level commands
 
 /// Top-level commands
 #[derive(Subcommand, Clone)]
@@ -74,6 +76,17 @@
         about = "Run the simulation in closed-loop (feedback INS) mode"
     )]
     ClosedLoop(ClosedLoopSimArgs),
+enum Command {
+    #[command(
+        name = "open-loop",
+        about = "Run the simulation in open-loop (feed-forward INS) mode"
+    )]
+    OpenLoop(SimArgs),
+    #[command(
+        name = "closed-loop",
+        about = "Run the simulation in closed-loop (feedback INS) mode"
+    )]
+    ClosedLoop(ClosedLoopSimArgs),
     #[command(
         name = "particle-filter",
         about = "Run the simulation using a particle filter INS architecture"
@@ -98,7 +111,31 @@
 }
 
 /// Closed-loop simulation arguments combining SimArgs with closed-loop specific options
-#[derive(Args, Clone, Debug)]
+    ParticleFilter(ParticleFilterSimArgs),
+    #[command(
+        name = "generate-config",
+        about = "Generate a blank template GNSS degradation configuration file"
+    )]
+    GenerateConfig(GenerateConfigArgs),
+}
+
+/// Common simulation arguments for input/output
+#[derive(Args, Clone, Debug)]
+struct SimArgs {
+    /// Input file path
+    #[arg(short, long, value_parser)]
+    input: PathBuf,
+    /// Output file path
+    #[arg(short, long, value_parser)]
+    output: PathBuf,
+}
+
+/// Closed-loop simulation arguments combining SimArgs with closed-loop specific options
+#[derive(Args, Clone, Debug)]
+struct ClosedLoopSimArgs {
+    /// Common simulation input/output arguments
+    #[command(flatten)]
+    sim: SimArgs,
 struct ClosedLoopSimArgs {
     /// Common simulation input/output arguments
     #[command(flatten)]
@@ -118,7 +155,12 @@
 }
 
 /// Particle filter simulation arguments
-#[derive(Args, Clone, Debug)]
+/// Particle filter simulation arguments
+#[derive(Args, Clone, Debug)]
+struct ParticleFilterSimArgs {
+    /// Common simulation input/output arguments
+    #[command(flatten)]
+    sim: SimArgs,
 struct ParticleFilterSimArgs {
     /// Common simulation input/output arguments
     #[command(flatten)]
@@ -161,9 +203,23 @@
     output: PathBuf,
 }
 
+/// Arguments for the generate-config command
+#[derive(Args, Clone, Debug)]
+struct GenerateConfigArgs {
+    /// Output file path for the generated config file.
+    /// The file extension determines the format: .json, .yaml/.yml, or .toml
+    #[arg(short, long, value_parser)]
+    output: PathBuf,
+}
+
 /// Initialize the logger with the specified configuration
 fn init_logger(log_level: &str, log_file: Option<&PathBuf>) -> Result<(), Box<dyn Error>> {
     use std::io::Write;
+
+    let level = log_level.parse::<log::LevelFilter>().unwrap_or_else(|_| {
+        eprintln!("Invalid log level '{}', defaulting to 'info'", log_level);
+        log::LevelFilter::Info
+    });
 
     let level = log_level.parse::<log::LevelFilter>().unwrap_or_else(|_| {
         eprintln!("Invalid log level '{}', defaulting to 'info'", log_level);
@@ -189,6 +245,12 @@
                 .append(true)
                 .open(log_path)?,
         );
+        let target = Box::new(
+            std::fs::OpenOptions::new()
+                .create(true)
+                .append(true)
+                .open(log_path)?,
+        );
         builder.target(env_logger::Target::Pipe(target));
     }
 
@@ -217,11 +279,32 @@
     }
     Ok(())
 }
-<<<<<<< HEAD
-=======
+
+/// Validate input file exists and is readable
+fn validate_input_file(input: &Path) -> Result<(), Box<dyn Error>> {
+    if !input.exists() {
+        return Err(format!("Input file '{}' does not exist.", input.display()).into());
+    }
+    if !input.is_file() {
+        return Err(format!("Input path '{}' is not a file.", input.display()).into());
+    }
+    Ok(())
+}
+
+/// Validate output path and create parent directories if needed
+fn validate_output_path(output: &Path) -> Result<(), Box<dyn Error>> {
+    if let Some(parent) = output.parent()
+        && !parent.as_os_str().is_empty()
+        && !parent.exists()
+    {
+        std::fs::create_dir_all(parent)?;
+    }
+    Ok(())
+}
 
 fn main() -> Result<(), Box<dyn Error>> {
     let cli = Cli::parse();
+
 
     // Initialize logger
     init_logger(&cli.log_level, cli.log_file.as_ref())?;
@@ -234,53 +317,6 @@
             // Create a default config with sensible baseline values
             let cfg = GnssDegradationConfig::default();
 
-            // Write to file using the appropriate format based on extension
-            match cfg.to_file(&args.output) {
-                Ok(_) => {
-                    info!("Generated config file: {}", args.output.display());
-                    println!("Generated config file: {}", args.output.display());
-                }
-                Err(e) => {
-                    error!("Failed to write config file: {}", e);
-                    return Err(Box::new(e));
-                }
-            }
-        }
-        Command::OpenLoop(ref args) => {
-            validate_input_file(&args.input)?;
-            validate_output_path(&args.output)?;
-            info!("Running in open-loop mode");
-            // Note: Open-loop mode is currently not fully implemented
-            // This would run dead reckoning simulation
-        }
-        Command::ParticleFilter(ref args) => {
-            validate_input_file(&args.sim.input)?;
-            validate_output_path(&args.sim.output)?;
-
-            // Load sensor data records from CSV
-            let records = TestDataRecord::from_csv(&args.sim.input)?;
-            info!(
-                "Read {} records from {}",
-                records.len(),
-                &args.sim.input.display()
-            );
->>>>>>> e37b6d7a
-
-fn main() -> Result<(), Box<dyn Error>> {
-    let cli = Cli::parse();
-
-    // Initialize logger
-    init_logger(&cli.log_level, cli.log_file.as_ref())?;
-
-    match cli.command {
-        Command::GenerateConfig(ref args) => {
-            // Validate output path
-            validate_output_path(&args.output)?;
-
-            // Create a default config with sensible baseline values
-            let cfg = GnssDegradationConfig::default();
-
-<<<<<<< HEAD
             // Write to file using the appropriate format based on extension
             match cfg.to_file(&args.output) {
                 Ok(_) => {
@@ -307,27 +343,13 @@
             validate_input_file(&args.sim.input)?;
             validate_output_path(&args.sim.output)?;
             info!("Running in closed-loop mode");
-=======
-            match results {
-                Ok(ref nav_results) => {
-                    match NavigationResult::to_csv(nav_results, &args.sim.output) {
-                        Ok(_) => info!("Results written to {}", args.sim.output.display()),
-                        Err(e) => error!("Error writing results: {}", e),
-                    }
-                }
-                Err(e) => error!("Error running particle filter simulation: {}", e),
-            };
-        }
-        Command::ClosedLoop(ref args) => {
-            validate_input_file(&args.sim.input)?;
-            validate_output_path(&args.sim.output)?;
-
->>>>>>> e37b6d7a
             // Load sensor data records from CSV, tolerant to mixed/variable-length rows and encoding issues.
+            let records = TestDataRecord::from_csv(&args.sim.input)?;
             let records = TestDataRecord::from_csv(&args.sim.input)?;
             info!(
                 "Read {} records from {}",
                 records.len(),
+                &args.sim.input.display()
                 &args.sim.input.display()
             );
             let cfg = if let Some(ref cfg_path) = args.config {
@@ -352,12 +374,8 @@
                 event_stream.events.len()
             );
             let mut ukf = initialize_ukf(records[0].clone(), None, None, None, None, None, None);
-<<<<<<< HEAD
             info!("Initialized UKF with state: {:?}", ukf);
             let results = run_closed_loop(&mut ukf, event_stream, None);
-=======
-            let results = closed_loop(&mut ukf, events);
->>>>>>> e37b6d7a
             match results {
                 Ok(ref nav_results) => {
                     match NavigationResult::to_csv(nav_results, &args.sim.output) {
@@ -365,6 +383,12 @@
                         Err(e) => error!("Error writing results: {}", e),
                     }
                 }
+                Ok(ref nav_results) => {
+                    match NavigationResult::to_csv(nav_results, &args.sim.output) {
+                        Ok(_) => info!("Results written to {}", args.sim.output.display()),
+                        Err(e) => error!("Error writing results: {}", e),
+                    }
+                }
                 Err(e) => error!("Error running closed-loop simulation: {}", e),
             };
         }
