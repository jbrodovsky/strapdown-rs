//! STRAPDOWN SIM: A simulation and analysis tool for strapdown inertial navigation systems.
//!
//! This program can operate in three modes: open-loop, closed-loop, and particle-filter.
//!
//! - Open-loop mode: Relies solely on inertial measurements (IMU) and an initial position estimate
//!   for dead reckoning. Useful for high-accuracy IMUs with drift rates ≤1 nm per 24 hours.
//!
//! - Closed-loop mode: Incorporates GNSS measurements to correct IMU drift using either an
//!   Unscented Kalman Filter (UKF) or Extended Kalman Filter (EKF). Supports GNSS degradation
//!   scenarios including jamming, reduced update rates, and spoofing.
//!
//! - Particle-filter mode: Uses particle-based state estimation, supporting both standard and
//!   Rao-Blackwellized implementations.
//!
//! You can run simulations either by:
//!   1. Loading all parameters from a configuration file (TOML/JSON/YAML)
//!   2. Specifying parameters via command-line flags
//!
//! For dataset format details, see the documentation or use --help with specific subcommands.

use clap::{Args, Parser, Subcommand};
use log::{error, info};
use rayon::prelude::*;
use std::error::Error;
use std::io;
use std::path::{Path, PathBuf};
use std::sync::Mutex;
use strapdown::messages::{GnssScheduler, build_event_stream};
use strapdown::sim::{
    FaultArgs, FilterType, NavigationResult, ParticleFilterType, SchedulerArgs, SimulationConfig,
    SimulationMode, TestDataRecord, build_fault, build_scheduler, initialize_ekf, initialize_ukf,
    run_closed_loop,
};

const LONG_ABOUT: &str =
    "STRAPDOWN SIM: A simulation and analysis tool for strapdown inertial navigation systems.

This program can operate in three modes: open-loop, closed-loop, and particle-filter.

- Open-loop mode: Relies solely on inertial measurements (IMU) and an initial position estimate 
  for dead reckoning. Useful for high-accuracy IMUs with drift rates ≤1 nm per 24 hours.

- Closed-loop mode: Incorporates GNSS measurements to correct IMU drift using either an 
  Unscented Kalman Filter (UKF) or Extended Kalman Filter (EKF). Supports GNSS degradation 
  scenarios including jamming, reduced update rates, and spoofing.

- Particle-filter mode: Uses particle-based state estimation, supporting both standard and 
  Rao-Blackwellized implementations. CURRENTLY IN DEVELOPMENT!!!

You can run simulations either by:
  1. Loading all parameters from a configuration file (TOML/JSON/YAML)
  2. Specifying parameters via command-line flags

For dataset format details, see the documentation or use --help with specific subcommands.";

/// Command line arguments
#[derive(Parser)]
#[command(author, version, about = "A simulation and analysis tool for strapdown inertial navigation systems.", long_about = LONG_ABOUT)]
struct Cli {
    /// Run simulation from a configuration file (TOML/JSON/YAML)
    /// This option overrides any subcommand arguments
    #[arg(short, long, global = true)]
    config: Option<PathBuf>,

    /// Command to execute (ignored if --config is provided)
    #[command(subcommand)]
    command: Option<Command>,

    /// Log level (off, error, warn, info, debug, trace)
    #[arg(long, default_value = "info", global = true)]
    log_level: String,

    /// Log file path (if not specified, logs to stderr)
    #[arg(long, global = true)]
    log_file: Option<PathBuf>,

    /// Run simulations in parallel when processing multiple files
    #[arg(long, global = true)]
    parallel: bool,
}

/// Top-level commands
#[derive(Subcommand, Clone)]
enum Command {
    #[command(
        name = "dr",
        about = "Run simulation in dead reckoning mode",
        long_about = "Run INS simulation in dead reckoning mode. In this mode, only inertial measurements (IMU) and an initial position estimate are used to propagate the navigation solution. External measurements like GNSS are not incorporated."
    )]
    DeadReckoning(SimArgs),
    #[command(
        name = "ol",
        about = "Run simulation in open-loop mode",
        long_about = "Run INS simulation in an open-loop (feed-forward) mode. In this mode, an initial position estimate and inertial measurements (IMU) are used to propagate the navigation solution. A Kalman filter (EKF or UKF) is used to estimate the errors to the navigation solution from GNSS measurements and apply the correction. Various GNSS degradation scenarios can be simulated, including jamming, reduced update rates, and spoofing."
    )]
    OpenLoop(SimArgs),
    #[command(
        name = "cl",
        about = "Run simulation in closed-loop mode",
        long_about = "Run INS simulation in a closed-loop (feedback) mode. In this mode, GNSS measurements are incorporated to correct for IMU drift and directly reset or update the navigation states using either an Unscented Kalman Filter (UKF) or Extended Kalman Filter (EKF). Various GNSS degradation scenarios can be simulated, including jamming, reduced update rates, and spoofing."
    )]
    ClosedLoop(ClosedLoopSimArgs),

    #[command(
        name = "pf",
        about = "Run simulation using particle filter.",
        long_about = "Run INS simulation using a particle filter for state estimation. This mode supports both standard and Rao-Blackwellized particle filter implementations. Various GNSS degradation scenarios can be simulated, including jamming, reduced update rates, and spoofing."
    )]
    ParticleFilter(ParticleFilterSimArgs),

    #[command(
        name = "conf",
        about = "Generate a template configuration file"
    )]
    CreateConfig, //(CreateConfigArgs),
}

/// Common simulation arguments for input/output
#[derive(Args, Clone, Debug)]
struct SimArgs {
    /// Input CSV file path or directory containing CSV files
    /// If a directory is provided, all CSV files in it will be processed
    #[arg(short, long, value_parser)]
    input: PathBuf,

    /// Output CSV file path
    /// When processing multiple files, output filenames will be generated as: {output_stem}_{input_stem}.csv
    #[arg(short, long, value_parser)]
    output: PathBuf,
}

/// Closed-loop simulation arguments
#[derive(Args, Clone, Debug)]
struct ClosedLoopSimArgs {
    /// Common simulation input/output arguments
    #[command(flatten)]
    sim: SimArgs,

    /// Filter type to use for closed-loop navigation
    #[arg(long, value_enum, default_value_t = FilterType::Ukf)]
    filter: FilterType,

    /// RNG seed for stochastic processes
    #[arg(long, default_value_t = 42)]
    seed: u64,

    /// GNSS scheduler settings (dropouts / reduced rate)
    #[command(flatten)]
    scheduler: SchedulerArgs,

    /// Fault model settings (corrupt measurement content)
    #[command(flatten)]
    fault: FaultArgs,
}

/// Particle filter simulation arguments
#[derive(Args, Clone, Debug)]
struct ParticleFilterSimArgs {
    /// Common simulation input/output arguments
    #[command(flatten)]
    sim: SimArgs,

    /// Particle filter type
    #[arg(long, value_enum, default_value_t = ParticleFilterType::Standard)]
    filter_type: ParticleFilterType,

    /// RNG seed for stochastic processes
    #[arg(long, default_value_t = 42)]
    seed: u64,

    /// Number of particles
    #[arg(long, default_value_t = 100)]
    num_particles: usize,

    /// Position uncertainty standard deviation (meters)
    #[arg(long, default_value_t = 10.0)]
    position_std: f64,

    /// Velocity uncertainty standard deviation (m/s)
    #[arg(long, default_value_t = 1.0)]
    velocity_std: f64,

    /// Attitude uncertainty standard deviation (radians)
    #[arg(long, default_value_t = 0.1)]
    attitude_std: f64,

    /// Accelerometer bias uncertainty standard deviation (m/s²)
    #[arg(long, default_value_t = 0.1)]
    accel_bias_std: f64,

    /// Gyroscope bias uncertainty standard deviation (rad/s)
    #[arg(long, default_value_t = 0.01)]
    gyro_bias_std: f64,

    /// GNSS scheduler settings (dropouts / reduced rate)
    #[command(flatten)]
    scheduler: SchedulerArgs,

    /// Fault model settings (corrupt measurement content)
    #[command(flatten)]
    fault: FaultArgs,
}

/// Arguments for create-config command
#[derive(Args, Clone, Debug)]
struct CreateConfigArgs {
    /// Output file path for the config file
    /// File extension determines format: .json, .yaml/.yml, or .toml (recommended)
    #[arg(short, long, value_parser)]
    output: PathBuf,

    /// Simulation mode for the template
    #[arg(short, long, value_enum, default_value_t = SimulationMode::ClosedLoop)]
    mode: SimulationMode,
}

/// Initialize the logger with the specified configuration
fn init_logger(log_level: &str, log_file: Option<&PathBuf>) -> Result<(), Box<dyn Error>> {
    use std::io::Write;

    let level = log_level.parse::<log::LevelFilter>().unwrap_or_else(|_| {
        eprintln!("Invalid log level '{}', defaulting to 'info'", log_level);
        log::LevelFilter::Info
    });

    let mut builder = env_logger::Builder::new();
    builder.filter_level(level);
    builder.format(|buf, record| {
        writeln!(
            buf,
            "{} [{}] - {}",
            chrono::Local::now().format("%Y-%m-%d %H:%M:%S%.3f"),
            record.level(),
            record.args()
        )
    });

    if let Some(log_path) = log_file {
        let target = Box::new(
            std::fs::OpenOptions::new()
                .create(true)
                .append(true)
                .open(log_path)?,
        );
        builder.target(env_logger::Target::Pipe(target));
    }

    builder.try_init()?;
    Ok(())
}

/// Validate input path exists and is either a file or directory
fn validate_input_path(input: &Path) -> Result<(), Box<dyn Error>> {
    if !input.exists() {
        return Err(format!("Input path '{}' does not exist.", input.display()).into());
    }
    if !input.is_file() && !input.is_dir() {
        return Err(format!(
            "Input path '{}' is neither a file nor a directory.",
            input.display()
        )
        .into());
    }
    Ok(())
}

/// Get all CSV files from a path (either single file or all CSVs in directory)
fn get_csv_files(input: &Path) -> Result<Vec<PathBuf>, Box<dyn Error>> {
    if input.is_file() {
        if input.extension().and_then(|s| s.to_str()) != Some("csv") {
            return Err(format!("Input file '{}' is not a CSV file.", input.display()).into());
        }
        Ok(vec![input.to_path_buf()])
    } else if input.is_dir() {
        let mut csv_files: Vec<PathBuf> = std::fs::read_dir(input)?
            .filter_map(|entry| entry.ok())
            .map(|entry| entry.path())
            .filter(|path| {
                path.is_file() && path.extension().and_then(|s| s.to_str()) == Some("csv")
            })
            .collect();

        if csv_files.is_empty() {
            return Err(format!("No CSV files found in directory '{}'.", input.display()).into());
        }

        // Sort for consistent ordering
        csv_files.sort();
        Ok(csv_files)
    } else {
        Err(format!(
            "Input path '{}' is neither a file nor a directory.",
            input.display()
        )
        .into())
    }
}

/// Generate output path for a specific input file
/// If processing multiple files, appends input filename to output path
fn generate_output_path(output: &Path, input_file: &Path, is_multiple: bool) -> PathBuf {
    if !is_multiple {
        return output.to_path_buf().join(input_file.file_name().unwrap());
    }

    let input_stem = input_file
        .file_stem()
        .and_then(|s| s.to_str())
        .unwrap_or("output");
    let output_stem = output
        .file_stem()
        .and_then(|s| s.to_str())
        .unwrap_or("output");
    let extension = output.extension().and_then(|s| s.to_str()).unwrap_or("csv");

    let new_filename = format!("{}_{}.{}", output_stem, input_stem, extension);

    if let Some(parent) = output.parent() {
        parent.join(new_filename)
    } else {
        PathBuf::from(new_filename)
    }
}

/// Validate output path and create parent directories if needed.
/// If output ends with `.csv`, treat as a single file output and ensure its parent exists.
/// Otherwise, treat as a directory and create it if needed.
fn validate_output_path(output: &Path) -> Result<(), Box<dyn Error>> {
    // Output is a directory, create it if it doesn't exist
    if !output.exists() {
        std::fs::create_dir_all(output)?;
    }
    Ok(())
}

/// Process a single CSV file with the given configuration
fn process_file(
    input_file: &Path,
    output: &Path,
    config: &SimulationConfig,
) -> Result<(), Box<dyn Error>> {
    info!("Processing file: {}", input_file.display());

    // Load sensor data
    let records = TestDataRecord::from_csv(input_file)?;
    info!(
        "Read {} records from {}",
        records.len(),
        input_file.display()
    );

    // Execute based on mode
    match config.mode {
        SimulationMode::DeadReckoning => {
            info!("Dead reckoning mode is not yet fully implemented");
            Err("Dead reckoning mode is not yet fully implemented".into())
        }
        SimulationMode::OpenLoop => {
            info!("Open-loop mode is not yet fully implemented");
            Err("Open-loop mode is not yet fully implemented".into())
        }
        SimulationMode::ClosedLoop => {
            let filter_config = config.closed_loop.clone().unwrap_or_default();
            info!(
                "Running closed-loop mode with {:?} filter",
                filter_config.filter
            );

            let event_stream = build_event_stream(&records, &config.gnss_degradation);
            info!(
                "Initialized event stream with {} events",
                event_stream.events.len()
            );

            let results = match filter_config.filter {
                FilterType::Ukf => {
                    let mut ukf =
                        initialize_ukf(records[0].clone(), None, None, None, None, None, None);
                    info!("Initialized UKF");
                    run_closed_loop(&mut ukf, event_stream, None)
                }
                FilterType::Ekf => {
                    let mut ekf = initialize_ekf(records[0].clone(), None, None, None, None, true);
                    info!("Initialized EKF");
                    run_closed_loop(&mut ekf, event_stream, None)
                }
            };

            let output_file = output.join(input_file.file_name().unwrap());
            match results {
                Ok(ref nav_results) => {
                    NavigationResult::to_csv(nav_results, &output_file)?;
                    info!("Results written to {}", output_file.display());
                    Ok(())
                }
                Err(e) => {
                    error!("Error running closed-loop simulation: {}", e);
                    Err(e.into())
                }
            }
        }
        SimulationMode::ParticleFilter => {
            info!("Particle filter mode is not yet fully implemented");
            Err("Particle filter mode is not yet fully implemented".into())
        }
    }
}

/// Execute simulation from a configuration file
fn run_from_config(config_path: &Path, cli_parallel: bool) -> Result<(), Box<dyn Error>> {
    info!("Loading configuration from {}", config_path.display());

    let mut config = SimulationConfig::from_file(config_path)?;
    
    // Override parallel setting if CLI flag is set
    if cli_parallel {
        config.parallel = true;
    }
    
    info!("Configuration loaded successfully");
    info!("Mode: {:?}", config.mode);
    info!("Input: {}", config.input);
    info!("Output: {}", config.output);
    info!("Parallel: {}", config.parallel);

    // Validate paths
    let input = Path::new(&config.input);
    let output = Path::new(&config.output);
    validate_input_path(input)?;
    validate_output_path(output)?;

    // Get all CSV files to process
    let csv_files = get_csv_files(input)?;
    let is_multiple = csv_files.len() > 1;

    if is_multiple {
        info!("Processing {} CSV files from directory", csv_files.len());
        if config.parallel {
            info!("Running in parallel mode");
        }
    }

    // Process files either sequentially or in parallel
    if config.parallel && is_multiple {
        // Parallel processing
        let errors = Mutex::new(Vec::new());

        csv_files.par_iter().for_each(|input_file| {
            match process_file(input_file, output, &config) {
                Ok(()) => {}
                Err(e) => {
                    error!(
                        "Error processing {}: {}",
                        input_file.display(),
                        e
                    );
                    // Use expect with a descriptive message for mutex operations
                    errors.lock()
                        .expect("Failed to acquire lock on error collection - another thread panicked")
                        .push((input_file.clone(), e.to_string()));
                }
            }
        });

        let errors = errors.into_inner()
            .expect("Failed to extract errors from mutex - another thread panicked");
        if !errors.is_empty() {
            error!("{} file(s) failed to process", errors.len());
            for (file, err) in &errors {
                error!("  {}: {}", file.display(), err);
            }
<<<<<<< HEAD
            return Err(format!("{} file(s) failed to process", errors.len()).into());
        }
    } else {
        // Sequential processing
        let mut failures = 0usize;
        for input_file in &csv_files {
            if let Err(e) = process_file(input_file, output, &config) {
                if !is_multiple {
                    return Err(e);
=======
            SimulationMode::ClosedLoop => {
                let filter_config = config.closed_loop.clone().unwrap_or_default();
                info!(
                    "Running closed-loop mode with {:?} filter",
                    filter_config.filter
                );

                let output_file = output.join(input_file.file_name().unwrap());
                run_single_closed_loop_simulation(
                    filter_config.filter,
                    &records,
                    &config.gnss_degradation,
                    &output_file,
                )?;
            }
            SimulationMode::ParticleFilter => {
                info!("Particle filter mode is not yet fully implemented");
                if !is_multiple || csv_files.first() == Some(input_file) {
                    //println!("Particle filter mode is not yet fully implemented");
>>>>>>> d743577a
                }
                failures += 1;
                error!("Error processing {}: {}", input_file.display(), e);
            }
        }
        if failures > 0 {
            error!("{} file(s) failed to process", failures);
        }
    }

    Ok(())
}

/// Execute a single closed-loop simulation run
/// 
/// This is a helper function that extracts the common logic for running closed-loop simulations
/// with either UKF or EKF filters. It handles event stream creation, filter initialization,
/// simulation execution, and results writing.
fn run_single_closed_loop_simulation(
    filter_type: FilterType,
    records: &[TestDataRecord],
    gnss_degradation: &strapdown::messages::GnssDegradationConfig,
    output_file: &Path,
) -> Result<(), Box<dyn Error>> {
    // Build event stream from records and GNSS degradation config
    let event_stream = build_event_stream(records, gnss_degradation);
    info!(
        "Initialized event stream with {} events",
        event_stream.events.len()
    );

    // Initialize and run filter based on type
    let results = match filter_type {
        FilterType::Ukf => {
            let mut ukf =
                initialize_ukf(records[0].clone(), None, None, None, None, None, None);
            info!("Initialized UKF");
            run_closed_loop(&mut ukf, event_stream, None)
        }
        FilterType::Ekf => {
            let mut ekf =
                initialize_ekf(records[0].clone(), None, None, None, None, true);
            info!("Initialized EKF");
            run_closed_loop(&mut ekf, event_stream, None)
        }
    };

    // Write results to CSV
    match results {
        Ok(ref nav_results) => {
            NavigationResult::to_csv(nav_results, output_file)?;
            info!("Results written to {}", output_file.display());
            Ok(())
        }
        Err(e) => {
            error!("Error running closed-loop simulation: {}", e);
            Err(e.into())
        }
    }
}

/// Execute open-loop simulation
fn run_open_loop(args: &SimArgs) -> Result<(), Box<dyn Error>> {
    validate_input_path(&args.input)?;
    validate_output_path(&args.output)?;

    let csv_files = get_csv_files(&args.input)?;
    let is_multiple = csv_files.len() > 1;

    if is_multiple {
        info!("Processing {} CSV files from directory", csv_files.len());
    }

    for input_file in &csv_files {
        info!("Processing file: {}", input_file.display());

        // TODO: Implement open-loop processing here
        // let records = TestDataRecord::from_csv(input_file)?;
        // let output_file = generate_output_path(&args.output, input_file, is_multiple);
        // ... process and write results ...
    }

    info!("Open-loop mode is not yet fully implemented");
    println!("Open-loop mode is not yet fully implemented");

    Ok(())
}

/// Execute closed-loop simulation
fn run_closed_loop_cli(args: &ClosedLoopSimArgs) -> Result<(), Box<dyn Error>> {
    validate_input_path(&args.sim.input)?;
    validate_output_path(&args.sim.output)?;

    let filter_name = match args.filter {
        FilterType::Ukf => "Unscented Kalman Filter (UKF)",
        FilterType::Ekf => "Extended Kalman Filter (EKF)",
    };
    info!("Running in closed-loop mode with {}", filter_name);

    // Get all CSV files to process
    let csv_files = get_csv_files(&args.sim.input)?;
    let is_multiple = csv_files.len() > 1;

    if is_multiple {
        info!("Processing {} CSV files from directory", csv_files.len());
        //println!("Processing {} CSV files from directory", csv_files.len());
    }

    // Process each CSV file
    for input_file in &csv_files {
        info!("Processing file: {}", input_file.display());

        // Load sensor data records from CSV
        let records = TestDataRecord::from_csv(input_file)?;
        info!(
            "Read {} records from {}",
            records.len(),
            input_file.display()
        );

        // Build GNSS degradation config from CLI args
        let gnss_degradation = strapdown::messages::GnssDegradationConfig {
            scheduler: build_scheduler(&args.scheduler),
            fault: build_fault(&args.fault),
            seed: args.seed,
        };

        info!("Using GNSS degradation config: {:?}", gnss_degradation);
        let output_file = Path::new(&args.sim.output).join(input_file);

        // Run simulation using the common helper function
        match run_single_closed_loop_simulation(
            args.filter,
            &records,
            &gnss_degradation,
            &output_file,
        ) {
            Ok(()) => {
                // Success - result logging is handled by the helper function
            }
            Err(e) => {
                error!(
                    "Error running closed-loop simulation on {}: {}",
                    input_file.display(),
                    e
                );
                if !is_multiple {
                    return Err(e.into());
                }
                // For multiple files, continue processing remaining files
                error!(
                    "Error processing {}: {}. Continuing with remaining files...",
                    input_file.display(),
                    e
                );
            }
        }
    }

    Ok(())
}

/// Execute particle filter simulation
fn run_particle_filter(args: &ParticleFilterSimArgs) -> Result<(), Box<dyn Error>> {
    validate_input_path(&args.sim.input)?;
    validate_output_path(&args.sim.output)?;

    let csv_files = get_csv_files(&args.sim.input)?;
    let is_multiple = csv_files.len() > 1;

    if is_multiple {
        info!("Processing {} CSV files from directory", csv_files.len());
    }

    for input_file in &csv_files {
        info!("Processing file: {}", input_file.display());

        // TODO: Implement particle filter processing here
        // let records = TestDataRecord::from_csv(input_file)?;
        // let output_file = generate_output_path(&args.sim.output, input_file, is_multiple);
        // ... process and write results ...
    }

    info!("Particle filter mode is not yet fully implemented");
    println!("Particle filter mode is not yet fully implemented");
    // Note: Implementation would go here once particle filter is ready

    Ok(())
}

/// Read a line from stdin, trimming whitespace and checking for quit command
/// Returns None if user enters 'q', otherwise returns the trimmed input
fn read_user_input() -> Option<String> {
    let mut input = String::new();
    io::stdin()
        .read_line(&mut input)
        .expect("Failed to read line");
    let input = input.trim();

    if input.eq_ignore_ascii_case("q") {
        std::process::exit(0);
    }

    if input.is_empty() {
        None
    } else {
        Some(input.to_string())
    }
}

/// Prompt for configuration name with validation
fn prompt_config_name() -> String {
    loop {
        println!("Please name your configuration file with extension (.toml, .json, .yaml) or 'q' to quit:");
        if let Some(input) = read_user_input() {
            return input;
        }
        println!("Error: Configuration path cannot be empty. Please try again.\n");
    }
}
/// Prompt for configuration file path with validation
fn prompt_config_path() -> String {
    loop {
        println!("Please specify the output configuration file path (or 'q' to quit):");
        if let Some(input) = read_user_input() {
            return input;
        }
        println!("Error: Configuration path cannot be empty. Please try again.\n");
    }
}

/// Prompt for input CSV file or directory path with validation
fn prompt_input_path() -> String {
    loop {
        println!("Please specify the input location, either a single CSV file or a directory containing them. ('q' to quit):");
        if let Some(input) = read_user_input() {
            return input;
        }
        println!("Error: Input path cannot be empty. Please try again.\n");
    }
}

/// Prompt for output CSV file path with validation
fn prompt_output_path() -> String {
    loop {
        println!("Please specify the output location to save output data. ('q' to quit):");
        if let Some(input) = read_user_input() {
            return input;
        }
        println!("Error: Output path cannot be empty. Please try again.\n");
    }
}

/// Prompt for simulation mode with validation
fn prompt_simulation_mode() -> SimulationMode {
    loop {
        println!(
            "Please specify the simulation mode you would like:\n\
            [1] - Dead Reckoning\n\
            [2] - Open-Loop (Feed-Forward)\n\
            [3] - Closed-Loop (Feedback)\n\
            [4] - Particle Filter\n\
            [q] - Quit\n"
        );
        if let Some(input) = read_user_input() {
            match input.as_str() {
                "1" => return SimulationMode::DeadReckoning,
                "2" => return SimulationMode::OpenLoop,
                "3" => return SimulationMode::ClosedLoop,
                "4" => return SimulationMode::ParticleFilter,
                _ => println!("Error: Invalid selection. Please enter 1, 2, 3, or q.\n"),
            }
        }
    }
}

/// Prompt for filter type (UKF or EKF) with validation
fn prompt_filter_type() -> FilterType {
    loop {
        println!(
            "Please specify the filter type you would like:\n\
            [1] - Unscented Kalman Filter (UKF)\n\
            [2] - Extended Kalman Filter (EKF)\n\
            [q] - Quit\n"
        );
        if let Some(input) = read_user_input() {
            match input.as_str() {
                "1" => return FilterType::Ukf,
                "2" => return FilterType::Ekf,
                _ => println!("Error: Invalid selection. Please enter 1, 2, or q.\n"),
            }
        }
    }
}

/// Prompt for random seed (optional)
fn prompt_seed() -> u64 {
    loop {
        println!("Please specify a random seed (press Enter for default 42, or 'q' to quit):");
        match read_user_input() {
            None => return 42,
            Some(input) => match input.parse::<u64>() {
                Ok(seed) => return seed,
                Err(_) => println!("Error: Invalid seed. Please enter a positive integer.\n"),
            },
        }
    }
}

/// Prompt for GNSS scheduler configuration
fn prompt_gnss_scheduler() -> GnssScheduler {
    loop {
        println!(
            "Would you like to add a GNSS scheduler to simulate periodic denial or jamming?\n\
            [1] - Pass-Through (no degradation)\n\
            [2] - Fixed Interval (specific time and phase between measurements)\n\
            [3] - Duty Cycle (duration on/off)\n\
            [q] - Quit\n"
        );
        if let Some(input) = read_user_input() {
            match input.as_str() {
                "1" => return GnssScheduler::PassThrough,
                "2" => return prompt_fixed_interval_scheduler(),
                "3" => return prompt_duty_cycle_scheduler(),
                _ => println!("Error: Invalid selection. Please enter 1, 2, 3, or q.\n"),
            }
        }
    }
}

/// Prompt for Fixed Interval scheduler parameters
fn prompt_fixed_interval_scheduler() -> GnssScheduler {
    let interval_s = loop {
        println!("Enter the interval between measurements in seconds (or 'q' to quit):");
        if let Some(input) = read_user_input() {
            match input.parse::<f64>() {
                Ok(val) if val > 0.0 => break val,
                _ => println!("Error: Please enter a positive number.\n"),
            }
        }
    };

    let phase_s = loop {
        println!("Enter the initial phase offset in seconds (press Enter for 0, or 'q' to quit):");
        match read_user_input() {
            None => break 0.0,
            Some(input) => match input.parse::<f64>() {
                Ok(val) if val >= 0.0 => break val,
                _ => println!("Error: Please enter a non-negative number.\n"),
            },
        }
    };

    GnssScheduler::FixedInterval {
        interval_s,
        phase_s,
    }
}

/// Prompt for Duty Cycle scheduler parameters
fn prompt_duty_cycle_scheduler() -> GnssScheduler {
    let on_s = loop {
        println!("Enter the ON duration in seconds (or 'q' to quit):");
        if let Some(input) = read_user_input() {
            match input.parse::<f64>() {
                Ok(val) if val > 0.0 => break val,
                _ => println!("Error: Please enter a positive number.\n"),
            }
        }
    };

    let off_s = loop {
        println!("Enter the OFF duration in seconds (or 'q' to quit):");
        if let Some(input) = read_user_input() {
            match input.parse::<f64>() {
                Ok(val) if val > 0.0 => break val,
                _ => println!("Error: Please enter a positive number.\n"),
            }
        }
    };

    let start_phase_s = loop {
        println!("Enter the start phase offset in seconds (press Enter for 0, or 'q' to quit):");
        match read_user_input() {
            None => break 0.0,
            Some(input) => match input.parse::<f64>() {
                Ok(val) if val >= 0.0 => break val,
                _ => println!("Error: Please enter a non-negative number.\n"),
            },
        }
    };

    GnssScheduler::DutyCycle {
        on_s,
        off_s,
        start_phase_s,
    }
}

/// Prompt for GNSS fault model configuration
fn prompt_gnss_fault_model() -> strapdown::messages::GnssFaultModel {
    use strapdown::messages::GnssFaultModel;

    loop {
        println!(
            "Would you like to add a GNSS fault model to corrupt measurements?\n\
            [1] - None (no corruption)\n\
            [2] - Degraded (AR(1) random walk with increased uncertainty)\n\
            [3] - Slow Bias (slowly drifting bias)\n\
            [4] - Hijack (position spoofing)\n\
            [q] - Quit\n"
        );
        if let Some(input) = read_user_input() {
            match input.as_str() {
                "1" => return GnssFaultModel::None,
                "2" => return prompt_degraded_fault_model(),
                "3" => return prompt_slow_bias_fault_model(),
                "4" => return prompt_hijack_fault_model(),
                _ => println!("Error: Invalid selection. Please enter 1, 2, 3, 4, or q.\n"),
            }
        }
    }
}

/// Prompt for Degraded fault model parameters
fn prompt_degraded_fault_model() -> strapdown::messages::GnssFaultModel {
    use strapdown::messages::GnssFaultModel;

    println!("\nConfiguring Degraded (AR(1)) fault model...");

    let rho_pos = prompt_f64_with_default("Position autocorrelation (rho_pos)", 0.99, 0.0, 1.0);
    let sigma_pos_m =
        prompt_f64_with_default("Position noise std dev (meters)", 3.0, 0.0, f64::MAX);
    let rho_vel = prompt_f64_with_default("Velocity autocorrelation (rho_vel)", 0.95, 0.0, 1.0);
    let sigma_vel_mps = prompt_f64_with_default("Velocity noise std dev (m/s)", 0.3, 0.0, f64::MAX);
    let r_scale = prompt_f64_with_default("Measurement noise scaling factor", 5.0, 0.0, f64::MAX);

    GnssFaultModel::Degraded {
        rho_pos,
        sigma_pos_m,
        rho_vel,
        sigma_vel_mps,
        r_scale,
    }
}

/// Prompt for Slow Bias fault model parameters
fn prompt_slow_bias_fault_model() -> strapdown::messages::GnssFaultModel {
    use strapdown::messages::GnssFaultModel;

    println!("\nConfiguring Slow Bias fault model...");

    let drift_n_mps = prompt_f64_with_default("North drift rate (m/s)", 0.02, f64::MIN, f64::MAX);
    let drift_e_mps = prompt_f64_with_default("East drift rate (m/s)", 0.0, f64::MIN, f64::MAX);
    let q_bias = prompt_f64_with_default("Bias process noise", 1e-6, 0.0, f64::MAX);
    let rotate_omega_rps =
        prompt_f64_with_default("Rotation rate (rad/s)", 0.0, f64::MIN, f64::MAX);

    GnssFaultModel::SlowBias {
        drift_n_mps,
        drift_e_mps,
        q_bias,
        rotate_omega_rps,
    }
}

/// Prompt for Hijack fault model parameters
fn prompt_hijack_fault_model() -> strapdown::messages::GnssFaultModel {
    use strapdown::messages::GnssFaultModel;

    println!("\nConfiguring Hijack (spoofing) fault model...");

    let offset_n_m = prompt_f64_with_default("North offset (meters)", 50.0, f64::MIN, f64::MAX);
    let offset_e_m = prompt_f64_with_default("East offset (meters)", 0.0, f64::MIN, f64::MAX);
    let start_s = prompt_f64_with_default("Start time (seconds)", 120.0, 0.0, f64::MAX);
    let duration_s = prompt_f64_with_default("Duration (seconds)", 60.0, 0.0, f64::MAX);

    GnssFaultModel::Hijack {
        offset_n_m,
        offset_e_m,
        start_s,
        duration_s,
    }
}

/// Helper function to prompt for f64 with default value and range validation
fn prompt_f64_with_default(prompt_text: &str, default: f64, min_val: f64, max_val: f64) -> f64 {
    loop {
        println!(
            "{} (press Enter for {}, or 'q' to quit):",
            prompt_text, default
        );
        match read_user_input() {
            None => return default,
            Some(input) => match input.parse::<f64>() {
                Ok(val) if val >= min_val && val <= max_val => return val,
                Ok(_) => println!(
                    "Error: Value must be between {} and {}.\n",
                    min_val, max_val
                ),
                Err(_) => println!("Error: Please enter a valid number.\n"),
            },
        }
    }
}

/// Prompt for parallel execution preference
fn prompt_parallel() -> bool {
    loop {
        println!(
            "Would you like to run simulations in parallel when processing multiple files?\n\
            [y] - Yes (parallel execution)\n\
            [n] - No (sequential execution, default)\n\
            [q] - Quit\n"
        );
        match read_user_input() {
            None => return false,
            Some(input) => match input.to_lowercase().as_str() {
                "y" | "yes" => return true,
                "n" | "no" => return false,
                _ => println!("Error: Please enter 'y' or 'n'.\n"),
            },
        }
    }
}

/// Prompt for log level
fn prompt_log_level() -> String {
    loop {
        println!(
            "Please select the log level:\n\
            [1] - off\n\
            [2] - error\n\
            [3] - warn\n\
            [4] - info (default)\n\
            [5] - debug\n\
            [6] - trace\n\
            [q] - Quit\n"
        );
        match read_user_input() {
            None => return "info".to_string(),
            Some(input) => match input.as_str() {
                "1" => return "off".to_string(),
                "2" => return "error".to_string(),
                "3" => return "warn".to_string(),
                "4" => return "info".to_string(),
                "5" => return "debug".to_string(),
                "6" => return "trace".to_string(),
                _ => println!("Error: Invalid selection. Please enter 1-6.\n"),
            },
        }
    }
}

/// Prompt for log file path
fn prompt_log_file() -> Option<String> {
    println!(
        "Please specify a log file path (press Enter to log to stderr, or 'q' to quit):"
    );
    match read_user_input() {
        None => None,
        Some(input) if !input.trim().is_empty() => Some(input),
        _ => None,
    }
}

/// Interactive configuration file creation wizard that creates a custom
/// [SimulationConfig] and writes it to file.
fn create_config_file() -> Result<(), Box<dyn Error>> {
    println!("\n=== Strapdown Simulation Configuration Wizard ===\n");

    // Gather all configuration parameters
    let config_name = prompt_config_name();
    let save_path = prompt_config_path();
    
    
    println!("\nCreating configuration file at: {}/{}\n", save_path, config_name);
    let input_path = prompt_input_path();
    let output_path = prompt_output_path();
    let mode = prompt_simulation_mode();
    let seed = prompt_seed();
    let parallel = prompt_parallel();

    // Logging configuration
    println!("\n--- Logging Configuration ---");
    let log_level = prompt_log_level();
    let log_file = prompt_log_file();
    let logging = strapdown::sim::LoggingConfig {
        level: log_level,
        file: log_file,
    };

    // Mode-specific configuration
    let closed_loop = if matches!(mode, SimulationMode::ClosedLoop) {
        let filter = prompt_filter_type();
        Some(strapdown::sim::ClosedLoopConfig { filter })
    } else {
        None
    };

    let particle_filter = if matches!(mode, SimulationMode::ParticleFilter) {
        println!("\nParticle filter configuration uses default values.");
        println!("Edit the generated config file to customize particle filter settings.");
        Some(strapdown::sim::ParticleFilterConfig::default())
    } else {
        None
    };

    // GNSS degradation configuration
    let scheduler = prompt_gnss_scheduler();
    let fault = prompt_gnss_fault_model();

    let gnss_degradation = strapdown::messages::GnssDegradationConfig {
        scheduler,
        fault,
        seed,
    };

    // Build the complete configuration
    let config = SimulationConfig {
        input: input_path,
        output: output_path.clone(),
        mode,
        seed,
        parallel,
        logging,
        closed_loop,
        particle_filter,
        gnss_degradation,
    };

    // validate output location exists and write to file using appropriate format based on file extension
    let config_output_path = Path::new(&save_path).join(&config_name);
    if let Some(parent) = config_output_path.parent()
        && !parent.as_os_str().is_empty() && !parent.exists() {
            std::fs::create_dir_all(parent)?;
        }
    config.to_file(&config_output_path)?;

    println!(
        "\n✓ Configuration file successfully created: {}",
        config_output_path.display()
    );
    println!("\nYou can now run the simulation with:");
    println!("  strapdown-sim --config {}", config_output_path.display());

    Ok(())
}

fn main() -> Result<(), Box<dyn Error>> {
    let cli = Cli::parse();

    // If --config is provided, load config and potentially override logger with config values
    if let Some(ref config_path) = cli.config {
        // Load config first to get logging preferences
        let config = SimulationConfig::from_file(config_path)?;
        
        // Determine log level: CLI flag takes precedence over config
        // Check if CLI log level was explicitly set (not just the default)
        let log_level = &config.logging.level;
        
        // Create PathBuf from config file string if needed
        let config_log_file = config.logging.file.as_ref().map(PathBuf::from);
        let log_file = cli.log_file.as_ref().or(config_log_file.as_ref());
        
        // Initialize logger with resolved settings
        init_logger(log_level, log_file)?;
        
        return run_from_config(config_path, cli.parallel);
    }

    // Initialize logger with CLI settings for command-line mode
    init_logger(&cli.log_level, cli.log_file.as_ref())?;

    // Otherwise, execute based on subcommand
    match cli.command {
        Some(Command::DeadReckoning(args)) => {
            println!("Running in Dead Reckoning mode... {}", &args.input.display());
            eprintln!("Error: Dead Reckoning mode is not yet implemented.");
            std::process::exit(1);
        }
        Some(Command::OpenLoop(args)) => run_open_loop(&args),
        Some(Command::ClosedLoop(args)) => run_closed_loop_cli(&args),
        Some(Command::ParticleFilter(args)) => run_particle_filter(&args),
        Some(Command::CreateConfig) => create_config_file(),
        None => {
            eprintln!("Error: No command provided. Use -h or --help for usage information.");
            std::process::exit(1);
        }
    }
}

#[cfg(test)]
mod tests {
    use super::*;
    use std::path::PathBuf;

    #[test]
    fn test_create_config_args_structure() {
        let args = CreateConfigArgs {
            output: PathBuf::from("test_config.toml"),
            mode: SimulationMode::ClosedLoop,
        };
        assert_eq!(args.output, PathBuf::from("test_config.toml"));
        assert!(matches!(args.mode, SimulationMode::ClosedLoop));
    }

    #[test]
    fn test_simulation_mode_variants() {
        let modes = vec![
            SimulationMode::OpenLoop,
            SimulationMode::ClosedLoop,
            SimulationMode::ParticleFilter,
        ];
        assert_eq!(modes.len(), 3);
    }

    #[test]
    fn test_filter_type_variants() {
        let filters = vec![FilterType::Ukf, FilterType::Ekf];
        assert_eq!(filters.len(), 2);
    }

    #[test]
    fn test_gnss_scheduler_variants() {
        let passthrough = GnssScheduler::PassThrough;
        let fixed = GnssScheduler::FixedInterval {
            interval_s: 1.0,
            phase_s: 0.0,
        };
        let duty = GnssScheduler::DutyCycle {
            on_s: 10.0,
            off_s: 10.0,
            start_phase_s: 0.0,
        };

        assert!(matches!(passthrough, GnssScheduler::PassThrough));
        assert!(matches!(fixed, GnssScheduler::FixedInterval { .. }));
        assert!(matches!(duty, GnssScheduler::DutyCycle { .. }));
    }

    #[test]
    fn test_config_file_formats() {
        // Test that we can detect different file extensions
        let toml_path = PathBuf::from("test.toml");
        let json_path = PathBuf::from("test.json");
        let yaml_path = PathBuf::from("test.yaml");

        assert_eq!(
            toml_path.extension().and_then(|s| s.to_str()),
            Some("toml")
        );
        assert_eq!(
            json_path.extension().and_then(|s| s.to_str()),
            Some("json")
        );
        assert_eq!(
            yaml_path.extension().and_then(|s| s.to_str()),
            Some("yaml")
        );
    }

    #[test]
    fn test_logging_config_default() {
        use strapdown::sim::LoggingConfig;
        
        let logging = LoggingConfig::default();
        assert_eq!(logging.level, "info");
        assert!(logging.file.is_none());
    }

    #[test]
    fn test_simulation_config_with_parallel() {
        use strapdown::sim::SimulationConfig;
        
        let config = SimulationConfig::default();
        assert!(!config.parallel); // Should default to false
        assert_eq!(config.logging.level, "info");
    }

    #[test]
    fn test_logging_config_creation() {
        use strapdown::sim::LoggingConfig;
        
        let logging = LoggingConfig {
            level: "debug".to_string(),
            file: Some("/tmp/test.log".to_string()),
        };
        assert_eq!(logging.level, "debug");
        assert_eq!(logging.file, Some("/tmp/test.log".to_string()));
    }
}<|MERGE_RESOLUTION|>--- conflicted
+++ resolved
@@ -469,7 +469,6 @@
             for (file, err) in &errors {
                 error!("  {}: {}", file.display(), err);
             }
-<<<<<<< HEAD
             return Err(format!("{} file(s) failed to process", errors.len()).into());
         }
     } else {
@@ -479,27 +478,6 @@
             if let Err(e) = process_file(input_file, output, &config) {
                 if !is_multiple {
                     return Err(e);
-=======
-            SimulationMode::ClosedLoop => {
-                let filter_config = config.closed_loop.clone().unwrap_or_default();
-                info!(
-                    "Running closed-loop mode with {:?} filter",
-                    filter_config.filter
-                );
-
-                let output_file = output.join(input_file.file_name().unwrap());
-                run_single_closed_loop_simulation(
-                    filter_config.filter,
-                    &records,
-                    &config.gnss_degradation,
-                    &output_file,
-                )?;
-            }
-            SimulationMode::ParticleFilter => {
-                info!("Particle filter mode is not yet fully implemented");
-                if !is_multiple || csv_files.first() == Some(input_file) {
-                    //println!("Particle filter mode is not yet fully implemented");
->>>>>>> d743577a
                 }
                 failures += 1;
                 error!("Error processing {}: {}", input_file.display(), e);
