//! STRAPDOWN SIM: A simulation and analysis tool for strapdown inertial navigation systems.
//!
//! This program can operate in three modes: open-loop, closed-loop, and particle-filter.
//!
//! - Open-loop mode: Relies solely on inertial measurements (IMU) and an initial position estimate
//!   for dead reckoning. Useful for high-accuracy IMUs with drift rates ≤1 nm per 24 hours.
//!
//! - Closed-loop mode: Incorporates GNSS measurements to correct IMU drift using either an
//!   Unscented Kalman Filter (UKF) or Extended Kalman Filter (EKF). Supports GNSS degradation
//!   scenarios including jamming, reduced update rates, and spoofing.
//!
//! - Particle-filter mode: Uses particle-based state estimation, supporting both standard and
//!   Rao-Blackwellized implementations.
//!
//! You can run simulations either by:
//!   1. Loading all parameters from a configuration file (TOML/JSON/YAML)
//!   2. Specifying parameters via command-line flags
//!
//! For dataset format details, see the documentation or use --help with specific subcommands.

mod plotting;

use clap::{Args, Parser, Subcommand};
use log::{error, info};
use rayon::prelude::*;
use std::error::Error;
use std::io;
use std::path::{Path, PathBuf};
use std::sync::Mutex;
use strapdown::messages::{GnssScheduler, build_event_stream};
use strapdown::sim::{
    FaultArgs, FilterType, NavigationResult, ParticleFilterType, SchedulerArgs, SimulationConfig,
    SimulationMode, TestDataRecord, build_fault, build_scheduler, dead_reckoning, initialize_ekf,
    initialize_eskf, initialize_ukf, run_closed_loop,
};

const LONG_ABOUT: &str =
    "STRAPDOWN SIM: A simulation and analysis tool for strapdown inertial navigation systems.

This program can operate in three modes: open-loop, closed-loop, and particle-filter.

- Open-loop mode: Relies solely on inertial measurements (IMU) and an initial position estimate 
  for dead reckoning. Useful for high-accuracy IMUs with drift rates ≤1 nm per 24 hours.

- Closed-loop mode: Incorporates GNSS measurements to correct IMU drift using either an 
  Unscented Kalman Filter (UKF) or Extended Kalman Filter (EKF). Supports GNSS degradation 
  scenarios including jamming, reduced update rates, and spoofing.

- Particle-filter mode: Uses particle-based state estimation, supporting both standard and 
  Rao-Blackwellized implementations. CURRENTLY IN DEVELOPMENT!!!

You can run simulations either by:
  1. Loading all parameters from a configuration file (TOML/JSON/YAML)
  2. Specifying parameters via command-line flags

For dataset format details, see the documentation or use --help with specific subcommands.";

/// Command line arguments
#[derive(Parser)]
#[command(author, version, about = "A simulation and analysis tool for strapdown inertial navigation systems.", long_about = LONG_ABOUT)]
struct Cli {
    /// Run simulation from a configuration file (TOML/JSON/YAML)
    /// This option overrides any subcommand arguments
    #[arg(short, long, global = true)]
    config: Option<PathBuf>,

    /// Command to execute (ignored if --config is provided)
    #[command(subcommand)]
    command: Option<Command>,

    /// Log level (off, error, warn, info, debug, trace)
    #[arg(long, default_value = "info", global = true)]
    log_level: String,

    /// Log file path (if not specified, logs to stderr)
    #[arg(long, global = true)]
    log_file: Option<PathBuf>,

    /// Run simulations in parallel when processing multiple files
    #[arg(long, global = true)]
    parallel: bool,

    /// Generate performance plot comparing navigation output to GPS measurements
    #[arg(long, global = true)]
    plot: bool,
}

/// Top-level commands
#[derive(Subcommand, Clone)]
enum Command {
    #[command(
        name = "dr",
        about = "Run simulation in dead reckoning mode",
        long_about = "Run INS simulation in dead reckoning mode. In this mode, only inertial measurements (IMU) and an initial position estimate are used to propagate the navigation solution. External measurements like GNSS are not incorporated."
    )]
    DeadReckoning(SimArgs),
    #[command(
        name = "ol",
        about = "Run simulation in open-loop mode",
        long_about = "Run INS simulation in an open-loop (feed-forward) mode. In this mode, an initial position estimate and inertial measurements (IMU) are used to propagate the navigation solution. A Kalman filter (EKF or UKF) is used to estimate the errors to the navigation solution from GNSS measurements and apply the correction. Various GNSS degradation scenarios can be simulated, including jamming, reduced update rates, and spoofing."
    )]
    OpenLoop(SimArgs),
    #[command(
        name = "cl",
        about = "Run simulation in closed-loop mode",
        long_about = "Run INS simulation in a closed-loop (feedback) mode. In this mode, GNSS measurements are incorporated to correct for IMU drift and directly reset or update the navigation states using either an Unscented Kalman Filter (UKF) or Extended Kalman Filter (EKF). Various GNSS degradation scenarios can be simulated, including jamming, reduced update rates, and spoofing."
    )]
    ClosedLoop(ClosedLoopSimArgs),

    #[command(
        name = "pf",
        about = "Run simulation using particle filter.",
        long_about = "Run INS simulation using a particle filter for state estimation. This mode supports both standard and Rao-Blackwellized particle filter implementations. Various GNSS degradation scenarios can be simulated, including jamming, reduced update rates, and spoofing."
    )]
    ParticleFilter(ParticleFilterSimArgs),

    #[command(name = "conf", about = "Generate a template configuration file")]
    CreateConfig, //(CreateConfigArgs),
}

/// Common simulation arguments for input/output
#[derive(Args, Clone, Debug)]
struct SimArgs {
    /// Input CSV file path or directory containing CSV files
    /// If a directory is provided, all CSV files in it will be processed
    #[arg(short, long, value_parser)]
    input: PathBuf,

    /// Output CSV file path
    /// When processing multiple files, output filenames will be generated as: {output_stem}_{input_stem}.csv
    #[arg(short, long, value_parser)]
    output: PathBuf,
}

/// Closed-loop simulation arguments
#[derive(Args, Clone, Debug)]
struct ClosedLoopSimArgs {
    /// Common simulation input/output arguments
    #[command(flatten)]
    sim: SimArgs,

    /// Filter type to use for closed-loop navigation
    #[arg(long, value_enum, default_value_t = FilterType::Ukf)]
    filter: FilterType,

    /// RNG seed for stochastic processes
    #[arg(long, default_value_t = 42)]
    seed: u64,

    /// GNSS scheduler settings (dropouts / reduced rate)
    #[command(flatten)]
    scheduler: SchedulerArgs,

    /// Fault model settings (corrupt measurement content)
    #[command(flatten)]
    fault: FaultArgs,
}

/// Particle filter simulation arguments
#[derive(Args, Clone, Debug)]
struct ParticleFilterSimArgs {
    /// Common simulation input/output arguments
    #[command(flatten)]
    sim: SimArgs,

    /// Particle filter type
    #[arg(long, value_enum, default_value_t = ParticleFilterType::Standard)]
    filter_type: ParticleFilterType,

    /// RNG seed for stochastic processes
    #[arg(long, default_value_t = 42)]
    seed: u64,

    /// Number of particles
    #[arg(long, default_value_t = 100)]
    num_particles: usize,

    /// Position uncertainty standard deviation (meters)
    #[arg(long, default_value_t = 10.0)]
    position_std: f64,

    /// Velocity uncertainty standard deviation (m/s)
    #[arg(long, default_value_t = 1.0)]
    velocity_std: f64,

    /// Attitude uncertainty standard deviation (radians)
    #[arg(long, default_value_t = 0.1)]
    attitude_std: f64,

    /// Accelerometer bias uncertainty standard deviation (m/s²)
    #[arg(long, default_value_t = 0.1)]
    accel_bias_std: f64,

    /// Gyroscope bias uncertainty standard deviation (rad/s)
    #[arg(long, default_value_t = 0.01)]
    gyro_bias_std: f64,

    /// GNSS scheduler settings (dropouts / reduced rate)
    #[command(flatten)]
    scheduler: SchedulerArgs,

    /// Fault model settings (corrupt measurement content)
    #[command(flatten)]
    fault: FaultArgs,
}

/// Arguments for create-config command
#[derive(Args, Clone, Debug)]
struct CreateConfigArgs {
    /// Output file path for the config file
    /// File extension determines format: .json, .yaml/.yml, or .toml (recommended)
    #[arg(short, long, value_parser)]
    output: PathBuf,

    /// Simulation mode for the template
    #[arg(short, long, value_enum, default_value_t = SimulationMode::ClosedLoop)]
    mode: SimulationMode,
}

/// Initialize the logger with the specified configuration
fn init_logger(log_level: &str, log_file: Option<&PathBuf>) -> Result<(), Box<dyn Error>> {
    use std::io::Write;

    let level = log_level.parse::<log::LevelFilter>().unwrap_or_else(|_| {
        eprintln!("Invalid log level '{}', defaulting to 'info'", log_level);
        log::LevelFilter::Info
    });

    let mut builder = env_logger::Builder::new();
    builder.filter_level(level);
    builder.format(|buf, record| {
        writeln!(
            buf,
            "{} [{}] - {}",
            chrono::Local::now().format("%Y-%m-%d %H:%M:%S%.3f"),
            record.level(),
            record.args()
        )
    });

    if let Some(log_path) = log_file {
        let target = Box::new(
            std::fs::OpenOptions::new()
                .create(true)
                .append(true)
                .open(log_path)?,
        );
        builder.target(env_logger::Target::Pipe(target));
    }

    builder.try_init()?;
    Ok(())
}

/// Validate input path exists and is either a file or directory
fn validate_input_path(input: &Path) -> Result<(), Box<dyn Error>> {
    if !input.exists() {
        return Err(format!("Input path '{}' does not exist.", input.display()).into());
    }
    if !input.is_file() && !input.is_dir() {
        return Err(format!(
            "Input path '{}' is neither a file nor a directory.",
            input.display()
        )
        .into());
    }
    Ok(())
}

/// Get all CSV files from a path (either single file or all CSVs in directory)
fn get_csv_files(input: &Path) -> Result<Vec<PathBuf>, Box<dyn Error>> {
    if input.is_file() {
        if input.extension().and_then(|s| s.to_str()) != Some("csv") {
            return Err(format!("Input file '{}' is not a CSV file.", input.display()).into());
        }
        Ok(vec![input.to_path_buf()])
    } else if input.is_dir() {
        let mut csv_files: Vec<PathBuf> = std::fs::read_dir(input)?
            .filter_map(|entry| entry.ok())
            .map(|entry| entry.path())
            .filter(|path| {
                path.is_file() && path.extension().and_then(|s| s.to_str()) == Some("csv")
            })
            .collect();

        if csv_files.is_empty() {
            return Err(format!("No CSV files found in directory '{}'.", input.display()).into());
        }

        // Sort for consistent ordering
        csv_files.sort();
        Ok(csv_files)
    } else {
        Err(format!(
            "Input path '{}' is neither a file nor a directory.",
            input.display()
        )
        .into())
    }
}

/// Generate output path for a specific input file
/// If processing multiple files, appends input filename to output path
fn generate_output_path(output: &Path, input_file: &Path, is_multiple: bool) -> PathBuf {
    if !is_multiple {
        return output.to_path_buf().join(input_file.file_name().unwrap());
    }

    let input_stem = input_file
        .file_stem()
        .and_then(|s| s.to_str())
        .unwrap_or("output");
    let output_stem = output
        .file_stem()
        .and_then(|s| s.to_str())
        .unwrap_or("output");
    let extension = output.extension().and_then(|s| s.to_str()).unwrap_or("csv");

    let new_filename = format!("{}_{}.{}", output_stem, input_stem, extension);

    if let Some(parent) = output.parent() {
        parent.join(new_filename)
    } else {
        PathBuf::from(new_filename)
    }
}

/// Validate output path and create parent directories if needed.
/// If output ends with `.csv`, treat as a single file output and ensure its parent exists.
/// Otherwise, treat as a directory and create it if needed.
fn validate_output_path(output: &Path) -> Result<(), Box<dyn Error>> {
    // Output is a directory, create it if it doesn't exist
    if !output.exists() {
        std::fs::create_dir_all(output)?;
    }
    Ok(())
}

/// Process a single CSV file with the given configuration
fn process_file(
    input_file: &Path,
    output: &Path,
    config: &SimulationConfig,
) -> Result<(), Box<dyn Error>> {
    info!("Processing file: {}", input_file.display());

    // Load sensor data
    let records = TestDataRecord::from_csv(input_file)?;
    info!(
        "Read {} records from {}",
        records.len(),
        input_file.display()
    );

    // Execute based on mode
    match config.mode {
        SimulationMode::DeadReckoning => {
            info!("Running dead reckoning simulation");
            let results = dead_reckoning(&records);
            info!("Generated {} navigation results", results.len());

            let output_file = output
                .join(input_file.file_name().ok_or_else(|| {
                    std::io::Error::new(
                        std::io::ErrorKind::InvalidInput,
                        format!("Input file path '{}' has no filename", input_file.display()),
                    )
                })?);
            NavigationResult::to_csv(&results, &output_file)?;
            info!("Results written to {}", output_file.display());
            Ok(())
        }
        SimulationMode::OpenLoop => {
            info!("Open-loop mode is not yet fully implemented");
            Err("Open-loop mode is not yet fully implemented".into())
        }
        SimulationMode::ClosedLoop => {
            let filter_config = config.closed_loop.clone().unwrap_or_default();
            info!(
                "Running closed-loop mode with {:?} filter",
                filter_config.filter
            );

            let event_stream = build_event_stream(&records, &config.gnss_degradation);
            info!(
                "Initialized event stream with {} events",
                event_stream.events.len()
            );

            let results = match filter_config.filter {
                FilterType::Ukf => {
                    let mut ukf =
                        initialize_ukf(records[0].clone(), None, None, None, None, None, None);
                    info!("Initialized UKF");
                    run_closed_loop(&mut ukf, event_stream, None)
                }
                FilterType::Ekf => {
                    let mut ekf = initialize_ekf(records[0].clone(), None, None, None, None, true);
                    info!("Initialized EKF");
                    run_closed_loop(&mut ekf, event_stream, None)
                }
                FilterType::Eskf => {
                    let mut eskf = initialize_eskf(records[0].clone(), None, None, None, None);
                    info!("Initialized ESKF");
                    run_closed_loop(&mut eskf, event_stream, None)
                }
            };

            let output_file = output.join(input_file.file_name().unwrap());
            match results {
                Ok(ref nav_results) => {
                    NavigationResult::to_csv(nav_results, &output_file)?;
                    info!("Results written to {}", output_file.display());
                    
                    // Generate performance plot if requested
                    if config.generate_plot {
                        let plot_path = output_file.with_extension("png");
                        info!("Generating performance plot at {}", plot_path.display());
                        
                        match plotting::plot_performance(nav_results, &records, &plot_path) {
                            Ok(()) => {
                                info!("Performance plot generated successfully");
                            }
                            Err(e) => {
                                error!("Failed to generate performance plot: {}", e);
                                // Don't fail the entire process if plotting fails
                            }
                        }
                    }
                    
                    Ok(())
                }
                Err(e) => {
                    error!("Error running closed-loop simulation: {}", e);
                    Err(e.into())
                }
            }
        }
        SimulationMode::ParticleFilter => {
            info!("Particle filter mode is not yet fully implemented");
            Err("Particle filter mode is not yet fully implemented".into())
        }
    }
}

/// Execute simulation from a configuration file
fn run_from_config(config_path: &Path, cli_parallel: bool, cli_plot: bool) -> Result<(), Box<dyn Error>> {
    info!("Loading configuration from {}", config_path.display());

    let mut config = SimulationConfig::from_file(config_path)?;

    // Override parallel setting if CLI flag is set
    if cli_parallel {
        config.parallel = true;
    }
<<<<<<< HEAD
    
    // Override plot setting if CLI flag is set
    if cli_plot {
        config.generate_plot = true;
    }
    
=======

>>>>>>> 95620ee0
    info!("Configuration loaded successfully");
    info!("Mode: {:?}", config.mode);
    info!("Input: {}", config.input);
    info!("Output: {}", config.output);
    info!("Parallel: {}", config.parallel);
    info!("Generate plot: {}", config.generate_plot);

    // Validate paths
    let input = Path::new(&config.input);
    let output = Path::new(&config.output);
    validate_input_path(input)?;
    validate_output_path(output)?;

    // Get all CSV files to process
    let csv_files = get_csv_files(input)?;
    let is_multiple = csv_files.len() > 1;

    if is_multiple {
        info!("Processing {} CSV files from directory", csv_files.len());
        if config.parallel {
            info!("Running in parallel mode");
        }
    }

    // Process files either sequentially or in parallel
    if config.parallel && is_multiple {
        // Parallel processing
        let errors = Mutex::new(Vec::new());

        csv_files.par_iter().for_each(|input_file| {
            match process_file(input_file, output, &config) {
                Ok(()) => {}
                Err(e) => {
                    error!("Error processing {}: {}", input_file.display(), e);
                    // Use expect with a descriptive message for mutex operations
                    errors
                        .lock()
                        .expect(
                            "Failed to acquire lock on error collection - another thread panicked",
                        )
                        .push((input_file.clone(), e.to_string()));
                }
            }
        });

        let errors = errors
            .into_inner()
            .expect("Failed to extract errors from mutex - another thread panicked");
        if !errors.is_empty() {
            error!("{} file(s) failed to process", errors.len());
            for (file, err) in &errors {
                error!("  {}: {}", file.display(), err);
            }
            return Err(format!("{} file(s) failed to process", errors.len()).into());
        }
    } else {
        // Sequential processing
        let mut failures = 0usize;
        for input_file in &csv_files {
            if let Err(e) = process_file(input_file, output, &config) {
                if !is_multiple {
                    return Err(e);
                }
                failures += 1;
                error!("Error processing {}: {}", input_file.display(), e);
            }
        }
        if failures > 0 {
            error!("{} file(s) failed to process", failures);
        }
    }

    Ok(())
}

/// Execute a single closed-loop simulation run
///
/// This is a helper function that extracts the common logic for running closed-loop simulations
/// with either UKF or EKF filters. It handles event stream creation, filter initialization,
/// simulation execution, and results writing.
fn run_single_closed_loop_simulation(
    filter_type: FilterType,
    records: &[TestDataRecord],
    gnss_degradation: &strapdown::messages::GnssDegradationConfig,
    output_file: &Path,
) -> Result<(), Box<dyn Error>> {
    // Build event stream from records and GNSS degradation config
    let event_stream = build_event_stream(records, gnss_degradation);
    info!(
        "Initialized event stream with {} events",
        event_stream.events.len()
    );

    // Initialize and run filter based on type
    let results = match filter_type {
        FilterType::Ukf => {
            let mut ukf = initialize_ukf(records[0].clone(), None, None, None, None, None, None);
            info!("Initialized UKF");
            run_closed_loop(&mut ukf, event_stream, None)
        }
        FilterType::Ekf => {
            let mut ekf = initialize_ekf(records[0].clone(), None, None, None, None, true);
            info!("Initialized EKF");
            run_closed_loop(&mut ekf, event_stream, None)
        }
        FilterType::Eskf => {
            let mut eskf = initialize_eskf(records[0].clone(), None, None, None, None);
            info!("Initialized ESKF");
            run_closed_loop(&mut eskf, event_stream, None)
        }
    };

    // Write results to CSV
    match results {
        Ok(ref nav_results) => {
            NavigationResult::to_csv(nav_results, output_file)?;
            info!("Results written to {}", output_file.display());
            Ok(())
        }
        Err(e) => {
            error!("Error running closed-loop simulation: {}", e);
            Err(e.into())
        }
    }
}

/// Execute dead-reckoning simulation
fn run_dead_reckoning(args: &SimArgs) -> Result<(), Box<dyn Error>> {
    validate_input_path(&args.input)?;
    validate_output_path(&args.output)?;

    info!("Running in dead reckoning mode");

    // Get all CSV files to process
    let csv_files = get_csv_files(&args.input)?;
    let is_multiple = csv_files.len() > 1;

    if is_multiple {
        info!("Processing {} CSV files from directory", csv_files.len());
    }

    // Process each CSV file
    for input_file in &csv_files {
        info!("Processing file: {}", input_file.display());

        // Load sensor data records from CSV
        let records = TestDataRecord::from_csv(input_file)?;
        info!(
            "Read {} records from {}",
            records.len(),
            input_file.display()
        );

        // Run dead reckoning simulation
        info!("Running dead reckoning simulation on {} records", records.len());
        let results = dead_reckoning(&records);
        info!("Generated {} navigation results", results.len());

        // Write results to CSV
        let output_file = Path::new(&args.output)
            .join(input_file.file_name().ok_or_else(|| {
                std::io::Error::new(
                    std::io::ErrorKind::InvalidInput,
                    format!("Input file path '{}' has no filename", input_file.display()),
                )
            })?);
        NavigationResult::to_csv(&results, &output_file)?;
        info!("Results written to {}", output_file.display());
    }

    Ok(())
}

/// Execute open-loop simulation
fn run_open_loop(args: &SimArgs) -> Result<(), Box<dyn Error>> {
    validate_input_path(&args.input)?;
    validate_output_path(&args.output)?;

    let csv_files = get_csv_files(&args.input)?;
    let is_multiple = csv_files.len() > 1;

    if is_multiple {
        info!("Processing {} CSV files from directory", csv_files.len());
    }

    for input_file in &csv_files {
        info!("Processing file: {}", input_file.display());

        // TODO: Implement open-loop processing here
        // let records = TestDataRecord::from_csv(input_file)?;
        // let output_file = generate_output_path(&args.output, input_file, is_multiple);
        // ... process and write results ...
    }

    info!("Open-loop mode is not yet fully implemented");
    println!("Open-loop mode is not yet fully implemented");

    Ok(())
}

/// Execute closed-loop simulation
fn run_closed_loop_cli(args: &ClosedLoopSimArgs) -> Result<(), Box<dyn Error>> {
    validate_input_path(&args.sim.input)?;
    validate_output_path(&args.sim.output)?;

    let filter_name = match args.filter {
        FilterType::Ukf => "Unscented Kalman Filter (UKF)",
        FilterType::Ekf => "Extended Kalman Filter (EKF)",
        FilterType::Eskf => "Error-State Kalman Filter (ESKF)",
    };
    info!("Running in closed-loop mode with {}", filter_name);

    // Get all CSV files to process
    let csv_files = get_csv_files(&args.sim.input)?;
    let is_multiple = csv_files.len() > 1;

    if is_multiple {
        info!("Processing {} CSV files from directory", csv_files.len());
        //println!("Processing {} CSV files from directory", csv_files.len());
    }

    // Process each CSV file
    for input_file in &csv_files {
        info!("Processing file: {}", input_file.display());

        // Load sensor data records from CSV
        let records = TestDataRecord::from_csv(input_file)?;
        info!(
            "Read {} records from {}",
            records.len(),
            input_file.display()
        );

        // Build GNSS degradation config from CLI args
        let gnss_degradation = strapdown::messages::GnssDegradationConfig {
            scheduler: build_scheduler(&args.scheduler),
            fault: build_fault(&args.fault),
            seed: args.seed,
        };

        info!("Using GNSS degradation config: {:?}", gnss_degradation);
        let output_file = Path::new(&args.sim.output).join(input_file);

        // Run simulation using the common helper function
        match run_single_closed_loop_simulation(
            args.filter,
            &records,
            &gnss_degradation,
            &output_file,
        ) {
            Ok(()) => {
                // Success - result logging is handled by the helper function
            }
            Err(e) => {
                error!(
                    "Error running closed-loop simulation on {}: {}",
                    input_file.display(),
                    e
                );
                if !is_multiple {
                    return Err(e);
                }
                // For multiple files, continue processing remaining files
                error!(
                    "Error processing {}: {}. Continuing with remaining files...",
                    input_file.display(),
                    e
                );
            }
        }
    }

    Ok(())
}

/// Execute particle filter simulation
fn run_particle_filter(args: &ParticleFilterSimArgs) -> Result<(), Box<dyn Error>> {
    validate_input_path(&args.sim.input)?;
    validate_output_path(&args.sim.output)?;

    let csv_files = get_csv_files(&args.sim.input)?;
    let is_multiple = csv_files.len() > 1;

    if is_multiple {
        info!("Processing {} CSV files from directory", csv_files.len());
    }

    for input_file in &csv_files {
        info!("Processing file: {}", input_file.display());

        // TODO: Implement particle filter processing here
        // let records = TestDataRecord::from_csv(input_file)?;
        // let output_file = generate_output_path(&args.sim.output, input_file, is_multiple);
        // ... process and write results ...
    }

    info!("Particle filter mode is not yet fully implemented");
    println!("Particle filter mode is not yet fully implemented");
    // Note: Implementation would go here once particle filter is ready

    Ok(())
}

/// Read a line from stdin, trimming whitespace and checking for quit command
/// Returns None if user enters 'q', otherwise returns the trimmed input
fn read_user_input() -> Option<String> {
    let mut input = String::new();
    io::stdin()
        .read_line(&mut input)
        .expect("Failed to read line");
    let input = input.trim();

    if input.eq_ignore_ascii_case("q") {
        std::process::exit(0);
    }

    if input.is_empty() {
        None
    } else {
        Some(input.to_string())
    }
}

/// Prompt for configuration name with validation
fn prompt_config_name() -> String {
    loop {
        println!(
            "Please name your configuration file with extension (.toml, .json, .yaml) or 'q' to quit:"
        );
        if let Some(input) = read_user_input() {
            return input;
        }
        println!("Error: Configuration path cannot be empty. Please try again.\n");
    }
}
/// Prompt for configuration file path with validation
fn prompt_config_path() -> String {
    loop {
        println!("Please specify the output configuration file path (or 'q' to quit):");
        if let Some(input) = read_user_input() {
            return input;
        }
        println!("Error: Configuration path cannot be empty. Please try again.\n");
    }
}

/// Prompt for input CSV file or directory path with validation
fn prompt_input_path() -> String {
    loop {
        println!(
            "Please specify the input location, either a single CSV file or a directory containing them. ('q' to quit):"
        );
        if let Some(input) = read_user_input() {
            return input;
        }
        println!("Error: Input path cannot be empty. Please try again.\n");
    }
}

/// Prompt for output CSV file path with validation
fn prompt_output_path() -> String {
    loop {
        println!("Please specify the output location to save output data. ('q' to quit):");
        if let Some(input) = read_user_input() {
            return input;
        }
        println!("Error: Output path cannot be empty. Please try again.\n");
    }
}

/// Prompt for simulation mode with validation
fn prompt_simulation_mode() -> SimulationMode {
    loop {
        println!(
            "Please specify the simulation mode you would like:\n\
            [1] - Dead Reckoning\n\
            [2] - Open-Loop (Feed-Forward)\n\
            [3] - Closed-Loop (Feedback)\n\
            [4] - Particle Filter\n\
            [q] - Quit\n"
        );
        if let Some(input) = read_user_input() {
            match input.as_str() {
                "1" => return SimulationMode::DeadReckoning,
                "2" => return SimulationMode::OpenLoop,
                "3" => return SimulationMode::ClosedLoop,
                "4" => return SimulationMode::ParticleFilter,
                _ => println!("Error: Invalid selection. Please enter 1, 2, 3, or q.\n"),
            }
        }
    }
}

/// Prompt for filter type (UKF or EKF) with validation
fn prompt_filter_type() -> FilterType {
    loop {
        println!(
            "Please specify the filter type you would like:\n\
            [1] - Unscented Kalman Filter (UKF)\n\
            [2] - Extended Kalman Filter (EKF)\n\
            [3] - Error-State Kalman Filter (ESKF)\n\
            [q] - Quit\n"
        );
        if let Some(input) = read_user_input() {
            match input.as_str() {
                "1" => return FilterType::Ukf,
                "2" => return FilterType::Ekf,
                "3" => return FilterType::Eskf,
                _ => println!("Error: Invalid selection. Please enter 1, 2, 3, or q.\n"),
            }
        }
    }
}

/// Prompt for random seed (optional)
fn prompt_seed() -> u64 {
    loop {
        println!("Please specify a random seed (press Enter for default 42, or 'q' to quit):");
        match read_user_input() {
            None => return 42,
            Some(input) => match input.parse::<u64>() {
                Ok(seed) => return seed,
                Err(_) => println!("Error: Invalid seed. Please enter a positive integer.\n"),
            },
        }
    }
}

/// Prompt for GNSS scheduler configuration
fn prompt_gnss_scheduler() -> GnssScheduler {
    loop {
        println!(
            "Would you like to add a GNSS scheduler to simulate periodic denial or jamming?\n\
            [1] - Pass-Through (no degradation)\n\
            [2] - Fixed Interval (specific time and phase between measurements)\n\
            [3] - Duty Cycle (duration on/off)\n\
            [q] - Quit\n"
        );
        if let Some(input) = read_user_input() {
            match input.as_str() {
                "1" => return GnssScheduler::PassThrough,
                "2" => return prompt_fixed_interval_scheduler(),
                "3" => return prompt_duty_cycle_scheduler(),
                _ => println!("Error: Invalid selection. Please enter 1, 2, 3, or q.\n"),
            }
        }
    }
}

/// Prompt for Fixed Interval scheduler parameters
fn prompt_fixed_interval_scheduler() -> GnssScheduler {
    let interval_s = loop {
        println!("Enter the interval between measurements in seconds (or 'q' to quit):");
        if let Some(input) = read_user_input() {
            match input.parse::<f64>() {
                Ok(val) if val > 0.0 => break val,
                _ => println!("Error: Please enter a positive number.\n"),
            }
        }
    };

    let phase_s = loop {
        println!("Enter the initial phase offset in seconds (press Enter for 0, or 'q' to quit):");
        match read_user_input() {
            None => break 0.0,
            Some(input) => match input.parse::<f64>() {
                Ok(val) if val >= 0.0 => break val,
                _ => println!("Error: Please enter a non-negative number.\n"),
            },
        }
    };

    GnssScheduler::FixedInterval {
        interval_s,
        phase_s,
    }
}

/// Prompt for Duty Cycle scheduler parameters
fn prompt_duty_cycle_scheduler() -> GnssScheduler {
    let on_s = loop {
        println!("Enter the ON duration in seconds (or 'q' to quit):");
        if let Some(input) = read_user_input() {
            match input.parse::<f64>() {
                Ok(val) if val > 0.0 => break val,
                _ => println!("Error: Please enter a positive number.\n"),
            }
        }
    };

    let off_s = loop {
        println!("Enter the OFF duration in seconds (or 'q' to quit):");
        if let Some(input) = read_user_input() {
            match input.parse::<f64>() {
                Ok(val) if val > 0.0 => break val,
                _ => println!("Error: Please enter a positive number.\n"),
            }
        }
    };

    let start_phase_s = loop {
        println!("Enter the start phase offset in seconds (press Enter for 0, or 'q' to quit):");
        match read_user_input() {
            None => break 0.0,
            Some(input) => match input.parse::<f64>() {
                Ok(val) if val >= 0.0 => break val,
                _ => println!("Error: Please enter a non-negative number.\n"),
            },
        }
    };

    GnssScheduler::DutyCycle {
        on_s,
        off_s,
        start_phase_s,
    }
}

/// Prompt for GNSS fault model configuration
fn prompt_gnss_fault_model() -> strapdown::messages::GnssFaultModel {
    use strapdown::messages::GnssFaultModel;

    loop {
        println!(
            "Would you like to add a GNSS fault model to corrupt measurements?\n\
            [1] - None (no corruption)\n\
            [2] - Degraded (AR(1) random walk with increased uncertainty)\n\
            [3] - Slow Bias (slowly drifting bias)\n\
            [4] - Hijack (position spoofing)\n\
            [q] - Quit\n"
        );
        if let Some(input) = read_user_input() {
            match input.as_str() {
                "1" => return GnssFaultModel::None,
                "2" => return prompt_degraded_fault_model(),
                "3" => return prompt_slow_bias_fault_model(),
                "4" => return prompt_hijack_fault_model(),
                _ => println!("Error: Invalid selection. Please enter 1, 2, 3, 4, or q.\n"),
            }
        }
    }
}

/// Prompt for Degraded fault model parameters
fn prompt_degraded_fault_model() -> strapdown::messages::GnssFaultModel {
    use strapdown::messages::GnssFaultModel;

    println!("\nConfiguring Degraded (AR(1)) fault model...");

    let rho_pos = prompt_f64_with_default("Position autocorrelation (rho_pos)", 0.99, 0.0, 1.0);
    let sigma_pos_m =
        prompt_f64_with_default("Position noise std dev (meters)", 3.0, 0.0, f64::MAX);
    let rho_vel = prompt_f64_with_default("Velocity autocorrelation (rho_vel)", 0.95, 0.0, 1.0);
    let sigma_vel_mps = prompt_f64_with_default("Velocity noise std dev (m/s)", 0.3, 0.0, f64::MAX);
    let r_scale = prompt_f64_with_default("Measurement noise scaling factor", 5.0, 0.0, f64::MAX);

    GnssFaultModel::Degraded {
        rho_pos,
        sigma_pos_m,
        rho_vel,
        sigma_vel_mps,
        r_scale,
    }
}

/// Prompt for Slow Bias fault model parameters
fn prompt_slow_bias_fault_model() -> strapdown::messages::GnssFaultModel {
    use strapdown::messages::GnssFaultModel;

    println!("\nConfiguring Slow Bias fault model...");

    let drift_n_mps = prompt_f64_with_default("North drift rate (m/s)", 0.02, f64::MIN, f64::MAX);
    let drift_e_mps = prompt_f64_with_default("East drift rate (m/s)", 0.0, f64::MIN, f64::MAX);
    let q_bias = prompt_f64_with_default("Bias process noise", 1e-6, 0.0, f64::MAX);
    let rotate_omega_rps =
        prompt_f64_with_default("Rotation rate (rad/s)", 0.0, f64::MIN, f64::MAX);

    GnssFaultModel::SlowBias {
        drift_n_mps,
        drift_e_mps,
        q_bias,
        rotate_omega_rps,
    }
}

/// Prompt for Hijack fault model parameters
fn prompt_hijack_fault_model() -> strapdown::messages::GnssFaultModel {
    use strapdown::messages::GnssFaultModel;

    println!("\nConfiguring Hijack (spoofing) fault model...");

    let offset_n_m = prompt_f64_with_default("North offset (meters)", 50.0, f64::MIN, f64::MAX);
    let offset_e_m = prompt_f64_with_default("East offset (meters)", 0.0, f64::MIN, f64::MAX);
    let start_s = prompt_f64_with_default("Start time (seconds)", 120.0, 0.0, f64::MAX);
    let duration_s = prompt_f64_with_default("Duration (seconds)", 60.0, 0.0, f64::MAX);

    GnssFaultModel::Hijack {
        offset_n_m,
        offset_e_m,
        start_s,
        duration_s,
    }
}

/// Helper function to prompt for f64 with default value and range validation
fn prompt_f64_with_default(prompt_text: &str, default: f64, min_val: f64, max_val: f64) -> f64 {
    loop {
        println!(
            "{} (press Enter for {}, or 'q' to quit):",
            prompt_text, default
        );
        match read_user_input() {
            None => return default,
            Some(input) => match input.parse::<f64>() {
                Ok(val) if val >= min_val && val <= max_val => return val,
                Ok(_) => println!(
                    "Error: Value must be between {} and {}.\n",
                    min_val, max_val
                ),
                Err(_) => println!("Error: Please enter a valid number.\n"),
            },
        }
    }
}

/// Prompt for parallel execution preference
fn prompt_parallel() -> bool {
    loop {
        println!(
            "Would you like to run simulations in parallel when processing multiple files?\n\
            [y] - Yes (parallel execution)\n\
            [n] - No (sequential execution, default)\n\
            [q] - Quit\n"
        );
        match read_user_input() {
            None => return false,
            Some(input) => match input.to_lowercase().as_str() {
                "y" | "yes" => return true,
                "n" | "no" => return false,
                _ => println!("Error: Please enter 'y' or 'n'.\n"),
            },
        }
    }
}

/// Prompt for log level
fn prompt_log_level() -> strapdown::sim::LogLevel {
    use strapdown::sim::LogLevel;
    loop {
        println!(
            "Please select the log level:\n\
            [1] - off\n\
            [2] - error\n\
            [3] - warn\n\
            [4] - info (default)\n\
            [5] - debug\n\
            [6] - trace\n\
            [q] - Quit\n"
        );
        match read_user_input() {
            None => return LogLevel::Info,
            Some(input) => match input.as_str() {
                "1" => return LogLevel::Off,
                "2" => return LogLevel::Error,
                "3" => return LogLevel::Warn,
                "4" => return LogLevel::Info,
                "5" => return LogLevel::Debug,
                "6" => return LogLevel::Trace,
                _ => println!("Error: Invalid selection. Please enter 1-6.\n"),
            },
        }
    }
}

/// Prompt for log file path
fn prompt_log_file() -> Option<String> {
    println!("Please specify a log file path (press Enter to log to stderr, or 'q' to quit):");
    match read_user_input() {
        None => None,
        Some(input) if !input.trim().is_empty() => Some(input),
        _ => None,
    }
}

/// Interactive configuration file creation wizard that creates a custom
/// [SimulationConfig] and writes it to file.
fn create_config_file() -> Result<(), Box<dyn Error>> {
    println!("\n=== Strapdown Simulation Configuration Wizard ===\n");

    // Gather all configuration parameters
    let config_name = prompt_config_name();
    let save_path = prompt_config_path();

    println!(
        "\nCreating configuration file at: {}/{}\n",
        save_path, config_name
    );
    let input_path = prompt_input_path();
    let output_path = prompt_output_path();
    let mode = prompt_simulation_mode();
    let seed = prompt_seed();
    let parallel = prompt_parallel();

    // Logging configuration
    println!("\n--- Logging Configuration ---");
    let log_level = prompt_log_level();
    let log_file = prompt_log_file();
    let logging = strapdown::sim::LoggingConfig {
        level: log_level,
        file: log_file,
    };

    // Mode-specific configuration
    let closed_loop = if matches!(mode, SimulationMode::ClosedLoop) {
        let filter = prompt_filter_type();
        Some(strapdown::sim::ClosedLoopConfig { filter })
    } else {
        None
    };

    let particle_filter = if matches!(mode, SimulationMode::ParticleFilter) {
        println!("\nParticle filter configuration uses default values.");
        println!("Edit the generated config file to customize particle filter settings.");
        Some(strapdown::sim::ParticleFilterConfig::default())
    } else {
        None
    };

    // GNSS degradation configuration
    let scheduler = prompt_gnss_scheduler();
    let fault = prompt_gnss_fault_model();

    let gnss_degradation = strapdown::messages::GnssDegradationConfig {
        scheduler,
        fault,
        seed,
    };

    // Build the complete configuration
    let config = SimulationConfig {
        input: input_path,
        output: output_path.clone(),
        mode,
        seed,
        parallel,
        generate_plot: false,
        logging,
        closed_loop,
        particle_filter,
        gnss_degradation,
    };

    // validate output location exists and write to file using appropriate format based on file extension
    let config_output_path = Path::new(&save_path).join(&config_name);
    if let Some(parent) = config_output_path.parent()
        && !parent.as_os_str().is_empty()
        && !parent.exists()
    {
        std::fs::create_dir_all(parent)?;
    }
    config.to_file(&config_output_path)?;

    println!(
        "\n✓ Configuration file successfully created: {}",
        config_output_path.display()
    );
    println!("\nYou can now run the simulation with:");
    println!("  strapdown-sim --config {}", config_output_path.display());

    Ok(())
}

fn main() -> Result<(), Box<dyn Error>> {
    let cli = Cli::parse();

    // If --config is provided, load config and potentially override logger with config values
    if let Some(ref config_path) = cli.config {
        // Load config first to get logging preferences
        let config = SimulationConfig::from_file(config_path)?;

        // Determine log level: CLI flag takes precedence over config
        // Check if CLI log level was explicitly set (not just the default)
        let log_level = config.logging.level.as_str();

        // Create PathBuf from config file string if needed
        let config_log_file = config.logging.file.as_ref().map(PathBuf::from);
        let log_file = cli.log_file.as_ref().or(config_log_file.as_ref());

        // Initialize logger with resolved settings
        init_logger(log_level, log_file)?;
<<<<<<< HEAD
        
        return run_from_config(config_path, cli.parallel, cli.plot);
=======

        return run_from_config(config_path, cli.parallel);
>>>>>>> 95620ee0
    }

    // Initialize logger with CLI settings for command-line mode
    init_logger(&cli.log_level, cli.log_file.as_ref())?;

    // Otherwise, execute based on subcommand
    match cli.command {
        Some(Command::DeadReckoning(args)) => {
            info!("Running in Dead Reckoning mode with input: {}", &args.input.display());
            run_dead_reckoning(&args)
        }
        Some(Command::OpenLoop(args)) => run_open_loop(&args),
        Some(Command::ClosedLoop(args)) => run_closed_loop_cli(&args),
        Some(Command::ParticleFilter(args)) => run_particle_filter(&args),
        Some(Command::CreateConfig) => create_config_file(),
        None => {
            eprintln!("Error: No command provided. Use -h or --help for usage information.");
            std::process::exit(1);
        }
    }
}

#[cfg(test)]
mod tests {
    use super::*;
    use std::path::PathBuf;

    #[test]
    fn test_create_config_args_structure() {
        let args = CreateConfigArgs {
            output: PathBuf::from("test_config.toml"),
            mode: SimulationMode::ClosedLoop,
        };
        assert_eq!(args.output, PathBuf::from("test_config.toml"));
        assert!(matches!(args.mode, SimulationMode::ClosedLoop));
    }

    #[test]
    fn test_simulation_mode_variants() {
        let modes = vec![
            SimulationMode::OpenLoop,
            SimulationMode::ClosedLoop,
            SimulationMode::ParticleFilter,
        ];
        assert_eq!(modes.len(), 3);
    }

    #[test]
    fn test_filter_type_variants() {
        let filters = vec![FilterType::Ukf, FilterType::Ekf, FilterType::Eskf];
        assert_eq!(filters.len(), 3); // Updated to include ESKF
    }

    #[test]
    fn test_gnss_scheduler_variants() {
        let passthrough = GnssScheduler::PassThrough;
        let fixed = GnssScheduler::FixedInterval {
            interval_s: 1.0,
            phase_s: 0.0,
        };
        let duty = GnssScheduler::DutyCycle {
            on_s: 10.0,
            off_s: 10.0,
            start_phase_s: 0.0,
        };

        assert!(matches!(passthrough, GnssScheduler::PassThrough));
        assert!(matches!(fixed, GnssScheduler::FixedInterval { .. }));
        assert!(matches!(duty, GnssScheduler::DutyCycle { .. }));
    }

    #[test]
    fn test_config_file_formats() {
        // Test that we can detect different file extensions
        let toml_path = PathBuf::from("test.toml");
        let json_path = PathBuf::from("test.json");
        let yaml_path = PathBuf::from("test.yaml");

        assert_eq!(toml_path.extension().and_then(|s| s.to_str()), Some("toml"));
        assert_eq!(json_path.extension().and_then(|s| s.to_str()), Some("json"));
        assert_eq!(yaml_path.extension().and_then(|s| s.to_str()), Some("yaml"));
    }

    #[test]
    fn test_logging_config_default() {
        use strapdown::sim::{LogLevel, LoggingConfig};

        let logging = LoggingConfig::default();
        assert_eq!(logging.level, LogLevel::Info);
        assert!(logging.file.is_none());
    }

    #[test]
    fn test_simulation_config_with_parallel() {
        use strapdown::sim::{LogLevel, SimulationConfig};

        let config = SimulationConfig::default();
        assert!(!config.parallel); // Should default to false
        assert_eq!(config.logging.level, LogLevel::Info);
    }

    #[test]
    fn test_logging_config_creation() {
        use strapdown::sim::{LogLevel, LoggingConfig};

        let logging = LoggingConfig {
            level: LogLevel::Debug,
            file: Some("/tmp/test.log".to_string()),
        };
        assert_eq!(logging.level, LogLevel::Debug);
        assert_eq!(logging.file, Some("/tmp/test.log".to_string()));
    }
}<|MERGE_RESOLUTION|>--- conflicted
+++ resolved
@@ -453,16 +453,13 @@
     if cli_parallel {
         config.parallel = true;
     }
-<<<<<<< HEAD
     
     // Override plot setting if CLI flag is set
     if cli_plot {
         config.generate_plot = true;
     }
     
-=======
-
->>>>>>> 95620ee0
+
     info!("Configuration loaded successfully");
     info!("Mode: {:?}", config.mode);
     info!("Input: {}", config.input);
@@ -1253,13 +1250,8 @@
 
         // Initialize logger with resolved settings
         init_logger(log_level, log_file)?;
-<<<<<<< HEAD
         
         return run_from_config(config_path, cli.parallel, cli.plot);
-=======
-
-        return run_from_config(config_path, cli.parallel);
->>>>>>> 95620ee0
     }
 
     // Initialize logger with CLI settings for command-line mode
